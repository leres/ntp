--- conflicted
+++ resolved
@@ -1,16 +1,8 @@
-<<<<<<< HEAD
-.TH ntp.keys 5 "07 Apr 2015" "4.3.14" "File Formats"
-.\"
-.\"  EDIT THIS FILE WITH CAUTION  (ntp.man)
-.\"
-.\"  It has been AutoGen-ed  April  7, 2015 at 09:40:18 AM by AutoGen 5.18.5pre4
-=======
 .TH ntp.keys 5 "29 Apr 2015" "4.3.23" "File Formats"
 .\"
 .\"  EDIT THIS FILE WITH CAUTION  (ntp.man)
 .\"
 .\"  It has been AutoGen-ed  April 29, 2015 at 11:56:28 AM by AutoGen 5.18.5
->>>>>>> ca699f8e
 .\"  From the definitions    ntp.keys.def
 .\"  and the template file   agman-file.tpl
 .Sh NAME
