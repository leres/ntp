<<<<<<< HEAD
.TH ntp.keys 5 "13 Jun 2015" "4.3.40" "File Formats"
.\"
.\"  EDIT THIS FILE WITH CAUTION  (ntp.man)
.\"
.\"  It has been AutoGen-ed  June 13, 2015 at 03:07:46 PM by AutoGen 5.18.5
=======
.TH ntp.keys 5 "14 Jun 2015" "4.3.41" "File Formats"
.\"
.\"  EDIT THIS FILE WITH CAUTION  (ntp.man)
.\"
.\"  It has been AutoGen-ed  June 14, 2015 at 11:56:58 AM by AutoGen 5.18.5
>>>>>>> e8c2cd85
.\"  From the definitions    ntp.keys.def
.\"  and the template file   agman-file.tpl
.Sh NAME
.Nm ntp.keys
.Nd NTP symmetric key file format

.\"
.SH NAME
ntp.keys \- NTP symmetric key file format configuration file
.de1 NOP
.  it 1 an-trap
.  if \\n[.$] \,\\$*\/
..
.ie t \
.ds B-Font [CB]
.ds I-Font [CI]
.ds R-Font [CR]
.el \
.ds B-Font B
.ds I-Font I
.ds R-Font R
.SH SYNOPSIS
\f\*[B-Font]\fP
[\f\*[B-Font]\-\-option-name\f[]]
[\f\*[B-Font]\-\-option-name\f[] \f\*[I-Font]value\f[]]
.sp \n(Ppu
.ne 2

All arguments must be options.
.sp \n(Ppu
.ne 2

.SH DESCRIPTION
This document describes the format of an NTP symmetric key file.
For a description of the use of this type of file, see the
"Authentication Support"
section of the
\fCntp.conf\f[]\fR(5)\f[]
page.
.sp \n(Ppu
.ne 2

\fCntpd\f[]\fR(8)\f[]
reads its keys from a file specified using the
\f\*[B-Font]\-k\f[]
command line option or the
\f\*[B-Font]keys\f[]
statement in the configuration file.
While key number 0 is fixed by the NTP standard
(as 56 zero bits)
and may not be changed,
one or more keys numbered between 1 and 65534
may be arbitrarily set in the keys file.
.sp \n(Ppu
.ne 2

The key file uses the same comment conventions
as the configuration file.
Key entries use a fixed format of the form
.sp \n(Ppu
.ne 2

.in +4
\f\*[I-Font]keyno\f[] \f\*[I-Font]type\f[] \f\*[I-Font]key\f[]
.in -4
.sp \n(Ppu
.ne 2

where
\f\*[I-Font]keyno\f[]
is a positive integer (between 1 and 65534),
\f\*[I-Font]type\f[]
is the message digest algorithm,
and
\f\*[I-Font]key\f[]
is the key itself.
.sp \n(Ppu
.ne 2

The
\f\*[I-Font]key\f[]
may be given in a format
controlled by the
\f\*[I-Font]type\f[]
field.
The
\f\*[I-Font]type\f[]
\f[C]MD5\f[]
is always supported.
If
\f[C]ntpd\f[]
was built with the OpenSSL library
then any digest library supported by that library may be specified.
However, if compliance with FIPS 140-2 is required the
\f\*[I-Font]type\f[]
must be either
\f[C]SHA\f[]
or
\f[C]SHA1\f[].
.sp \n(Ppu
.ne 2

What follows are some key types, and corresponding formats:
.sp \n(Ppu
.ne 2

.TP 7
.NOP \f[C]MD5\f[]
The key is 1 to 16 printable characters terminated by
an EOL,
whitespace,
or
a
\f[C]#\f[]
(which is the "start of comment" character).
.sp \n(Ppu
.ne 2

.br
.ns
.TP 7
.NOP \f[C]SHA\f[]
.br
.ns
.TP 7
.NOP \f[C]SHA1\f[]
.br
.ns
.TP 7
.NOP \f[C]RMD160\f[]
The key is a hex-encoded ASCII string of 40 characters,
which is truncated as necessary.
.PP
.sp \n(Ppu
.ne 2

Note that the keys used by the
\fCntpq\f[]\fR(8)\f[]
and
\fCntpdc\f[]\fR(8)\f[]
programs are checked against passwords
requested by the programs and entered by hand,
so it is generally appropriate to specify these keys in ASCII format.
.SH FILES
.TP 14
.NOP \fI/etc/ntp.keys\f[]
the default name of the configuration file
.PP
.SH "SEE ALSO"
\fCntp.conf\f[]\fR(5)\f[],
\fCntpd\f[]\fR(@NTPD_MS@)\f[],
\fCntpdate\f[]\fR(@NTPDATE_MS@)\f[],
\fCntpdc\f[]\fR(@NTPDC_MS@)\f[],
\fCsntp\f[]\fR(@SNTP_MS@)\f[]
.SH "AUTHORS"
The University of Delaware and Network Time Foundation
.SH "COPYRIGHT"
Copyright (C) 1992-2015 The University of Delaware and Network Time Foundation all rights reserved.
This program is released under the terms of the NTP license, <http://ntp.org/license>.
.SH "BUGS"
Please send bug reports to: http://bugs.ntp.org, bugs@ntp.org
.SH NOTES
This document was derived from FreeBSD.
.sp \n(Ppu
.ne 2

This manual page was \fIAutoGen\fP-erated from the \fBntp.keys\fP
option definitions.<|MERGE_RESOLUTION|>--- conflicted
+++ resolved
@@ -1,16 +1,8 @@
-<<<<<<< HEAD
-.TH ntp.keys 5 "13 Jun 2015" "4.3.40" "File Formats"
-.\"
-.\"  EDIT THIS FILE WITH CAUTION  (ntp.man)
-.\"
-.\"  It has been AutoGen-ed  June 13, 2015 at 03:07:46 PM by AutoGen 5.18.5
-=======
 .TH ntp.keys 5 "14 Jun 2015" "4.3.41" "File Formats"
 .\"
 .\"  EDIT THIS FILE WITH CAUTION  (ntp.man)
 .\"
 .\"  It has been AutoGen-ed  June 14, 2015 at 11:56:58 AM by AutoGen 5.18.5
->>>>>>> e8c2cd85
 .\"  From the definitions    ntp.keys.def
 .\"  and the template file   agman-file.tpl
 .Sh NAME
