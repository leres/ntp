@node ntp.conf Notes
@section Notes about ntp.conf
@pindex ntp.conf
@cindex Network Time Protocol (NTP) daemon configuration file format
@ignore
#
# EDIT THIS FILE WITH CAUTION  (invoke-ntp.conf.texi)
#
<<<<<<< HEAD
# It has been AutoGen-ed  June 13, 2015 at 03:07:55 PM by AutoGen 5.18.5
=======
# It has been AutoGen-ed  June 14, 2015 at 11:57:06 AM by AutoGen 5.18.5
>>>>>>> e8c2cd85
# From the definitions    ntp.conf.def
# and the template file   agtexi-file.tpl
@end ignore



The
@code{ntp.conf}
configuration file is read at initial startup by the
@code{ntpd(1ntpdmdoc)}
daemon in order to specify the synchronization sources,
modes and other related information.
Usually, it is installed in the
@file{/etc}
directory,
but could be installed elsewhere
(see the daemon's
@code{-c}
command line option).

The file format is similar to other
@sc{unix}
configuration files.
Comments begin with a
@quoteleft{}#@quoteright{}
character and extend to the end of the line;
blank lines are ignored.
Configuration commands consist of an initial keyword
followed by a list of arguments,
some of which may be optional, separated by whitespace.
Commands may not be continued over multiple lines.
Arguments may be host names,
host addresses written in numeric, dotted-quad form,
integers, floating point numbers (when specifying times in seconds)
and text strings.

The rest of this page describes the configuration and control options.
The
"Notes on Configuring NTP and Setting up an NTP Subnet"
page
(available as part of the HTML documentation
provided in
@file{/usr/share/doc/ntp})
contains an extended discussion of these options.
In addition to the discussion of general
@ref{Configuration Options},
there are sections describing the following supported functionality
and the options used to control it:
@itemize @bullet
@item 
@ref{Authentication Support}
@item 
@ref{Monitoring Support}
@item 
@ref{Access Control Support}
@item 
@ref{Automatic NTP Configuration Options}
@item 
@ref{Reference Clock Support}
@item 
@ref{Miscellaneous Options}
@end itemize

Following these is a section describing
@ref{Miscellaneous Options}.
While there is a rich set of options available,
the only required option is one or more
@code{pool},
@code{server},
@code{peer},
@code{broadcast}
or
@code{manycastclient}
commands.
@node Configuration Support
@subsection Configuration Support
Following is a description of the configuration commands in
NTPv4.
These commands have the same basic functions as in NTPv3 and
in some cases new functions and new arguments.
There are two
classes of commands, configuration commands that configure a
persistent association with a remote server or peer or reference
clock, and auxiliary commands that specify environmental variables
that control various related operations.
@subsubsection Configuration Commands
The various modes are determined by the command keyword and the
type of the required IP address.
Addresses are classed by type as
(s) a remote server or peer (IPv4 class A, B and C), (b) the
broadcast address of a local interface, (m) a multicast address (IPv4
class D), or (r) a reference clock address (127.127.x.x).
Note that
only those options applicable to each command are listed below.
Use
of options not listed may not be caught as an error, but may result
in some weird and even destructive behavior.

If the Basic Socket Interface Extensions for IPv6 (RFC-2553)
is detected, support for the IPv6 address family is generated
in addition to the default support of the IPv4 address family.
In a few cases, including the reslist billboard generated
by ntpdc, IPv6 addresses are automatically generated.
IPv6 addresses can be identified by the presence of colons
@quotedblleft{}:@quotedblright{}
in the address field.
IPv6 addresses can be used almost everywhere where
IPv4 addresses can be used,
with the exception of reference clock addresses,
which are always IPv4.

Note that in contexts where a host name is expected, a
@code{-4}
qualifier preceding
the host name forces DNS resolution to the IPv4 namespace,
while a
@code{-6}
qualifier forces DNS resolution to the IPv6 namespace.
See IPv6 references for the
equivalent classes for that address family.
@table @asis
@item @code{pool} @kbd{address} @code{[@code{burst}]} @code{[@code{iburst}]} @code{[@code{version} @kbd{version}]} @code{[@code{prefer}]} @code{[@code{minpoll} @kbd{minpoll}]} @code{[@code{maxpoll} @kbd{maxpoll}]}
@item @code{server} @kbd{address} @code{[@code{key} @kbd{key} @kbd{|} @code{autokey}]} @code{[@code{burst}]} @code{[@code{iburst}]} @code{[@code{version} @kbd{version}]} @code{[@code{prefer}]} @code{[@code{minpoll} @kbd{minpoll}]} @code{[@code{maxpoll} @kbd{maxpoll}]}
@item @code{peer} @kbd{address} @code{[@code{key} @kbd{key} @kbd{|} @code{autokey}]} @code{[@code{version} @kbd{version}]} @code{[@code{prefer}]} @code{[@code{minpoll} @kbd{minpoll}]} @code{[@code{maxpoll} @kbd{maxpoll}]}
@item @code{broadcast} @kbd{address} @code{[@code{key} @kbd{key} @kbd{|} @code{autokey}]} @code{[@code{version} @kbd{version}]} @code{[@code{prefer}]} @code{[@code{minpoll} @kbd{minpoll}]} @code{[@code{ttl} @kbd{ttl}]}
@item @code{manycastclient} @kbd{address} @code{[@code{key} @kbd{key} @kbd{|} @code{autokey}]} @code{[@code{version} @kbd{version}]} @code{[@code{prefer}]} @code{[@code{minpoll} @kbd{minpoll}]} @code{[@code{maxpoll} @kbd{maxpoll}]} @code{[@code{ttl} @kbd{ttl}]}
@end table

These five commands specify the time server name or address to
be used and the mode in which to operate.
The
@kbd{address}
can be
either a DNS name or an IP address in dotted-quad notation.
Additional information on association behavior can be found in the
"Association Management"
page
(available as part of the HTML documentation
provided in
@file{/usr/share/doc/ntp}).
@table @asis
@item @code{pool}
For type s addresses, this command mobilizes a persistent
client mode association with a number of remote servers.
In this mode the local clock can synchronized to the
remote server, but the remote server can never be synchronized to
the local clock.
@item @code{server}
For type s and r addresses, this command mobilizes a persistent
client mode association with the specified remote server or local
radio clock.
In this mode the local clock can synchronized to the
remote server, but the remote server can never be synchronized to
the local clock.
This command should
@emph{not}
be used for type
b or m addresses.
@item @code{peer}
For type s addresses (only), this command mobilizes a
persistent symmetric-active mode association with the specified
remote peer.
In this mode the local clock can be synchronized to
the remote peer or the remote peer can be synchronized to the local
clock.
This is useful in a network of servers where, depending on
various failure scenarios, either the local or remote peer may be
the better source of time.
This command should NOT be used for type
b, m or r addresses.
@item @code{broadcast}
For type b and m addresses (only), this
command mobilizes a persistent broadcast mode association.
Multiple
commands can be used to specify multiple local broadcast interfaces
(subnets) and/or multiple multicast groups.
Note that local
broadcast messages go only to the interface associated with the
subnet specified, but multicast messages go to all interfaces.
In broadcast mode the local server sends periodic broadcast
messages to a client population at the
@kbd{address}
specified, which is usually the broadcast address on (one of) the
local network(s) or a multicast address assigned to NTP.
The IANA
has assigned the multicast group address IPv4 224.0.1.1 and
IPv6 ff05::101 (site local) exclusively to
NTP, but other nonconflicting addresses can be used to contain the
messages within administrative boundaries.
Ordinarily, this
specification applies only to the local server operating as a
sender; for operation as a broadcast client, see the
@code{broadcastclient}
or
@code{multicastclient}
commands
below.
@item @code{manycastclient}
For type m addresses (only), this command mobilizes a
manycast client mode association for the multicast address
specified.
In this case a specific address must be supplied which
matches the address used on the
@code{manycastserver}
command for
the designated manycast servers.
The NTP multicast address
224.0.1.1 assigned by the IANA should NOT be used, unless specific
means are taken to avoid spraying large areas of the Internet with
these messages and causing a possibly massive implosion of replies
at the sender.
The
@code{manycastserver}
command specifies that the local server
is to operate in client mode with the remote servers that are
discovered as the result of broadcast/multicast messages.
The
client broadcasts a request message to the group address associated
with the specified
@kbd{address}
and specifically enabled
servers respond to these messages.
The client selects the servers
providing the best time and continues as with the
@code{server}
command.
The remaining servers are discarded as if never
heard.
@end table

Options:
@table @asis
@item @code{autokey}
All packets sent to and received from the server or peer are to
include authentication fields encrypted using the autokey scheme
described in
@ref{Authentication Options}.
@item @code{burst}
when the server is reachable, send a burst of eight packets
instead of the usual one.
The packet spacing is normally 2 s;
however, the spacing between the first and second packets
can be changed with the calldelay command to allow
additional time for a modem or ISDN call to complete.
This is designed to improve timekeeping quality
with the
@code{server}
command and s addresses.
@item @code{iburst}
When the server is unreachable, send a burst of eight packets
instead of the usual one.
The packet spacing is normally 2 s;
however, the spacing between the first two packets can be
changed with the calldelay command to allow
additional time for a modem or ISDN call to complete.
This is designed to speed the initial synchronization
acquisition with the
@code{server}
command and s addresses and when
@code{ntpd(1ntpdmdoc)}
is started with the
@code{-q}
option.
@item @code{key} @kbd{key}
All packets sent to and received from the server or peer are to
include authentication fields encrypted using the specified
@kbd{key}
identifier with values from 1 to 65534, inclusive.
The
default is to include no encryption field.
@item @code{minpoll} @kbd{minpoll}
@item @code{maxpoll} @kbd{maxpoll}
These options specify the minimum and maximum poll intervals
for NTP messages, as a power of 2 in seconds
The maximum poll
interval defaults to 10 (1,024 s), but can be increased by the
@code{maxpoll}
option to an upper limit of 17 (36.4 h).
The
minimum poll interval defaults to 6 (64 s), but can be decreased by
the
@code{minpoll}
option to a lower limit of 4 (16 s).
@item @code{noselect}
Marks the server as unused, except for display purposes.
The server is discarded by the selection algroithm.
@item @code{prefer}
Marks the server as preferred.
All other things being equal,
this host will be chosen for synchronization among a set of
correctly operating hosts.
See the
"Mitigation Rules and the prefer Keyword"
page
(available as part of the HTML documentation
provided in
@file{/usr/share/doc/ntp})
for further information.
@item @code{ttl} @kbd{ttl}
This option is used only with broadcast server and manycast
client modes.
It specifies the time-to-live
@kbd{ttl}
to
use on broadcast server and multicast server and the maximum
@kbd{ttl}
for the expanding ring search with manycast
client packets.
Selection of the proper value, which defaults to
127, is something of a black art and should be coordinated with the
network administrator.
@item @code{version} @kbd{version}
Specifies the version number to be used for outgoing NTP
packets.
Versions 1-4 are the choices, with version 4 the
default.
@end table
@subsubsection Auxiliary Commands
@table @asis
@item @code{broadcastclient}
This command enables reception of broadcast server messages to
any local interface (type b) address.
Upon receiving a message for
the first time, the broadcast client measures the nominal server
propagation delay using a brief client/server exchange with the
server, then enters the broadcast client mode, in which it
synchronizes to succeeding broadcast messages.
Note that, in order
to avoid accidental or malicious disruption in this mode, both the
server and client should operate using symmetric-key or public-key
authentication as described in
@ref{Authentication Options}.
@item @code{manycastserver} @kbd{address} @kbd{...}
This command enables reception of manycast client messages to
the multicast group address(es) (type m) specified.
At least one
address is required, but the NTP multicast address 224.0.1.1
assigned by the IANA should NOT be used, unless specific means are
taken to limit the span of the reply and avoid a possibly massive
implosion at the original sender.
Note that, in order to avoid
accidental or malicious disruption in this mode, both the server
and client should operate using symmetric-key or public-key
authentication as described in
@ref{Authentication Options}.
@item @code{multicastclient} @kbd{address} @kbd{...}
This command enables reception of multicast server messages to
the multicast group address(es) (type m) specified.
Upon receiving
a message for the first time, the multicast client measures the
nominal server propagation delay using a brief client/server
exchange with the server, then enters the broadcast client mode, in
which it synchronizes to succeeding multicast messages.
Note that,
in order to avoid accidental or malicious disruption in this mode,
both the server and client should operate using symmetric-key or
public-key authentication as described in
@ref{Authentication Options}.
@item @code{mdnstries} @kbd{number}
If we are participating in mDNS,
after we have synched for the first time
we attempt to register with the mDNS system.
If that registration attempt fails,
we try again at one minute intervals for up to
@code{mdnstries}
times.
After all,
@code{ntpd}
may be starting before mDNS.
The default value for
@code{mdnstries}
is 5.
@end table
@node Authentication Support
@subsection Authentication Support
Authentication support allows the NTP client to verify that the
server is in fact known and trusted and not an intruder intending
accidentally or on purpose to masquerade as that server.
The NTPv3
specification RFC-1305 defines a scheme which provides
cryptographic authentication of received NTP packets.
Originally,
this was done using the Data Encryption Standard (DES) algorithm
operating in Cipher Block Chaining (CBC) mode, commonly called
DES-CBC.
Subsequently, this was replaced by the RSA Message Digest
5 (MD5) algorithm using a private key, commonly called keyed-MD5.
Either algorithm computes a message digest, or one-way hash, which
can be used to verify the server has the correct private key and
key identifier.

NTPv4 retains the NTPv3 scheme, properly described as symmetric key
cryptography and, in addition, provides a new Autokey scheme
based on public key cryptography.
Public key cryptography is generally considered more secure
than symmetric key cryptography, since the security is based
on a private value which is generated by each server and
never revealed.
With Autokey all key distribution and
management functions involve only public values, which
considerably simplifies key distribution and storage.
Public key management is based on X.509 certificates,
which can be provided by commercial services or
produced by utility programs in the OpenSSL software library
or the NTPv4 distribution.

While the algorithms for symmetric key cryptography are
included in the NTPv4 distribution, public key cryptography
requires the OpenSSL software library to be installed
before building the NTP distribution.
Directions for doing that
are on the Building and Installing the Distribution page.

Authentication is configured separately for each association
using the
@code{key}
or
@code{autokey}
subcommand on the
@code{peer},
@code{server},
@code{broadcast}
and
@code{manycastclient}
configuration commands as described in
@ref{Configuration Options}
page.
The authentication
options described below specify the locations of the key files,
if other than default, which symmetric keys are trusted
and the interval between various operations, if other than default.

Authentication is always enabled,
although ineffective if not configured as
described below.
If a NTP packet arrives
including a message authentication
code (MAC), it is accepted only if it
passes all cryptographic checks.
The
checks require correct key ID, key value
and message digest.
If the packet has
been modified in any way or replayed
by an intruder, it will fail one or more
of these checks and be discarded.
Furthermore, the Autokey scheme requires a
preliminary protocol exchange to obtain
the server certificate, verify its
credentials and initialize the protocol

The
@code{auth}
flag controls whether new associations or
remote configuration commands require cryptographic authentication.
This flag can be set or reset by the
@code{enable}
and
@code{disable}
commands and also by remote
configuration commands sent by a
@code{ntpdc(1ntpdcmdoc)}
program running in
another machine.
If this flag is enabled, which is the default
case, new broadcast client and symmetric passive associations and
remote configuration commands must be cryptographically
authenticated using either symmetric key or public key cryptography.
If this
flag is disabled, these operations are effective
even if not cryptographic
authenticated.
It should be understood
that operating with the
@code{auth}
flag disabled invites a significant vulnerability
where a rogue hacker can
masquerade as a falseticker and seriously
disrupt system timekeeping.
It is
important to note that this flag has no purpose
other than to allow or disallow
a new association in response to new broadcast
and symmetric active messages
and remote configuration commands and, in particular,
the flag has no effect on
the authentication process itself.

An attractive alternative where multicast support is available
is manycast mode, in which clients periodically troll
for servers as described in the
@ref{Automatic NTP Configuration Options}
page.
Either symmetric key or public key
cryptographic authentication can be used in this mode.
The principle advantage
of manycast mode is that potential servers need not be
configured in advance,
since the client finds them during regular operation,
and the configuration
files for all clients can be identical.

The security model and protocol schemes for
both symmetric key and public key
cryptography are summarized below;
further details are in the briefings, papers
and reports at the NTP project page linked from
@code{http://www.ntp.org/}.
@subsubsection Symmetric-Key Cryptography
The original RFC-1305 specification allows any one of possibly
65,534 keys, each distinguished by a 32-bit key identifier, to
authenticate an association.
The servers and clients involved must
agree on the key and key identifier to
authenticate NTP packets.
Keys and
related information are specified in a key
file, usually called
@file{ntp.keys},
which must be distributed and stored using
secure means beyond the scope of the NTP protocol itself.
Besides the keys used
for ordinary NTP associations,
additional keys can be used as passwords for the
@code{ntpq(1ntpqmdoc)}
and
@code{ntpdc(1ntpdcmdoc)}
utility programs.

When
@code{ntpd(1ntpdmdoc)}
is first started, it reads the key file specified in the
@code{keys}
configuration command and installs the keys
in the key cache.
However,
individual keys must be activated with the
@code{trusted}
command before use.
This
allows, for instance, the installation of possibly
several batches of keys and
then activating or deactivating each batch
remotely using
@code{ntpdc(1ntpdcmdoc)}.
This also provides a revocation capability that can be used
if a key becomes compromised.
The
@code{requestkey}
command selects the key used as the password for the
@code{ntpdc(1ntpdcmdoc)}
utility, while the
@code{controlkey}
command selects the key used as the password for the
@code{ntpq(1ntpqmdoc)}
utility.
@subsubsection Public Key Cryptography
NTPv4 supports the original NTPv3 symmetric key scheme
described in RFC-1305 and in addition the Autokey protocol,
which is based on public key cryptography.
The Autokey Version 2 protocol described on the Autokey Protocol
page verifies packet integrity using MD5 message digests
and verifies the source with digital signatures and any of several
digest/signature schemes.
Optional identity schemes described on the Identity Schemes
page and based on cryptographic challenge/response algorithms
are also available.
Using all of these schemes provides strong security against
replay with or without modification, spoofing, masquerade
and most forms of clogging attacks.

The Autokey protocol has several modes of operation
corresponding to the various NTP modes supported.
Most modes use a special cookie which can be
computed independently by the client and server,
but encrypted in transmission.
All modes use in addition a variant of the S-KEY scheme,
in which a pseudo-random key list is generated and used
in reverse order.
These schemes are described along with an executive summary,
current status, briefing slides and reading list on the
@ref{Autonomous Authentication}
page.

The specific cryptographic environment used by Autokey servers
and clients is determined by a set of files
and soft links generated by the
@code{ntp-keygen(1ntpkeygenmdoc)}
program.
This includes a required host key file,
required certificate file and optional sign key file,
leapsecond file and identity scheme files.
The
digest/signature scheme is specified in the X.509 certificate
along with the matching sign key.
There are several schemes
available in the OpenSSL software library, each identified
by a specific string such as
@code{md5WithRSAEncryption},
which stands for the MD5 message digest with RSA
encryption scheme.
The current NTP distribution supports
all the schemes in the OpenSSL library, including
those based on RSA and DSA digital signatures.

NTP secure groups can be used to define cryptographic compartments
and security hierarchies.
It is important that every host
in the group be able to construct a certificate trail to one
or more trusted hosts in the same group.
Each group
host runs the Autokey protocol to obtain the certificates
for all hosts along the trail to one or more trusted hosts.
This requires the configuration file in all hosts to be
engineered so that, even under anticipated failure conditions,
the NTP subnet will form such that every group host can find
a trail to at least one trusted host.
@subsubsection Naming and Addressing
It is important to note that Autokey does not use DNS to
resolve addresses, since DNS can't be completely trusted
until the name servers have synchronized clocks.
The cryptographic name used by Autokey to bind the host identity
credentials and cryptographic values must be independent
of interface, network and any other naming convention.
The name appears in the host certificate in either or both
the subject and issuer fields, so protection against
DNS compromise is essential.

By convention, the name of an Autokey host is the name returned
by the Unix
@code{gethostname(2)}
system call or equivalent in other systems.
By the system design
model, there are no provisions to allow alternate names or aliases.
However, this is not to say that DNS aliases, different names
for each interface, etc., are constrained in any way.

It is also important to note that Autokey verifies authenticity
using the host name, network address and public keys,
all of which are bound together by the protocol specifically
to deflect masquerade attacks.
For this reason Autokey
includes the source and destinatino IP addresses in message digest
computations and so the same addresses must be available
at both the server and client.
For this reason operation
with network address translation schemes is not possible.
This reflects the intended robust security model where government
and corporate NTP servers are operated outside firewall perimeters.
@subsubsection Operation
A specific combination of authentication scheme (none,
symmetric key, public key) and identity scheme is called
a cryptotype, although not all combinations are compatible.
There may be management configurations where the clients,
servers and peers may not all support the same cryptotypes.
A secure NTPv4 subnet can be configured in many ways while
keeping in mind the principles explained above and
in this section.
Note however that some cryptotype
combinations may successfully interoperate with each other,
but may not represent good security practice.

The cryptotype of an association is determined at the time
of mobilization, either at configuration time or some time
later when a message of appropriate cryptotype arrives.
When mobilized by a
@code{server}
or
@code{peer}
configuration command and no
@code{key}
or
@code{autokey}
subcommands are present, the association is not
authenticated; if the
@code{key}
subcommand is present, the association is authenticated
using the symmetric key ID specified; if the
@code{autokey}
subcommand is present, the association is authenticated
using Autokey.

When multiple identity schemes are supported in the Autokey
protocol, the first message exchange determines which one is used.
The client request message contains bits corresponding
to which schemes it has available.
The server response message
contains bits corresponding to which schemes it has available.
Both server and client match the received bits with their own
and select a common scheme.

Following the principle that time is a public value,
a server responds to any client packet that matches
its cryptotype capabilities.
Thus, a server receiving
an unauthenticated packet will respond with an unauthenticated
packet, while the same server receiving a packet of a cryptotype
it supports will respond with packets of that cryptotype.
However, unconfigured broadcast or manycast client
associations or symmetric passive associations will not be
mobilized unless the server supports a cryptotype compatible
with the first packet received.
By default, unauthenticated associations will not be mobilized
unless overridden in a decidedly dangerous way.

Some examples may help to reduce confusion.
Client Alice has no specific cryptotype selected.
Server Bob has both a symmetric key file and minimal Autokey files.
Alice's unauthenticated messages arrive at Bob, who replies with
unauthenticated messages.
Cathy has a copy of Bob's symmetric
key file and has selected key ID 4 in messages to Bob.
Bob verifies the message with his key ID 4.
If it's the
same key and the message is verified, Bob sends Cathy a reply
authenticated with that key.
If verification fails,
Bob sends Cathy a thing called a crypto-NAK, which tells her
something broke.
She can see the evidence using the
@code{ntpq(1ntpqmdoc)}
program.

Denise has rolled her own host key and certificate.
She also uses one of the identity schemes as Bob.
She sends the first Autokey message to Bob and they
both dance the protocol authentication and identity steps.
If all comes out okay, Denise and Bob continue as described above.

It should be clear from the above that Bob can support
all the girls at the same time, as long as he has compatible
authentication and identity credentials.
Now, Bob can act just like the girls in his own choice of servers;
he can run multiple configured associations with multiple different
servers (or the same server, although that might not be useful).
But, wise security policy might preclude some cryptotype
combinations; for instance, running an identity scheme
with one server and no authentication with another might not be wise.
@subsubsection Key Management
The cryptographic values used by the Autokey protocol are
incorporated as a set of files generated by the
@code{ntp-keygen(1ntpkeygenmdoc)}
utility program, including symmetric key, host key and
public certificate files, as well as sign key, identity parameters
and leapseconds files.
Alternatively, host and sign keys and
certificate files can be generated by the OpenSSL utilities
and certificates can be imported from public certificate
authorities.
Note that symmetric keys are necessary for the
@code{ntpq(1ntpqmdoc)}
and
@code{ntpdc(1ntpdcmdoc)}
utility programs.
The remaining files are necessary only for the
Autokey protocol.

Certificates imported from OpenSSL or public certificate
authorities have certian limitations.
The certificate should be in ASN.1 syntax, X.509 Version 3
format and encoded in PEM, which is the same format
used by OpenSSL.
The overall length of the certificate encoded
in ASN.1 must not exceed 1024 bytes.
The subject distinguished
name field (CN) is the fully qualified name of the host
on which it is used; the remaining subject fields are ignored.
The certificate extension fields must not contain either
a subject key identifier or a issuer key identifier field;
however, an extended key usage field for a trusted host must
contain the value
@code{trustRoot};.
Other extension fields are ignored.
@subsubsection Authentication Commands
@table @asis
@item @code{autokey} @code{[@kbd{logsec}]}
Specifies the interval between regenerations of the session key
list used with the Autokey protocol.
Note that the size of the key
list for each association depends on this interval and the current
poll interval.
The default value is 12 (4096 s or about 1.1 hours).
For poll intervals above the specified interval, a session key list
with a single entry will be regenerated for every message
sent.
@item @code{controlkey} @kbd{key}
Specifies the key identifier to use with the
@code{ntpq(1ntpqmdoc)}
utility, which uses the standard
protocol defined in RFC-1305.
The
@kbd{key}
argument is
the key identifier for a trusted key, where the value can be in the
range 1 to 65,534, inclusive.
@item @code{crypto} @code{[@code{cert} @kbd{file}]} @code{[@code{leap} @kbd{file}]} @code{[@code{randfile} @kbd{file}]} @code{[@code{host} @kbd{file}]} @code{[@code{sign} @kbd{file}]} @code{[@code{gq} @kbd{file}]} @code{[@code{gqpar} @kbd{file}]} @code{[@code{iffpar} @kbd{file}]} @code{[@code{mvpar} @kbd{file}]} @code{[@code{pw} @kbd{password}]}
This command requires the OpenSSL library.
It activates public key
cryptography, selects the message digest and signature
encryption scheme and loads the required private and public
values described above.
If one or more files are left unspecified,
the default names are used as described above.
Unless the complete path and name of the file are specified, the
location of a file is relative to the keys directory specified
in the
@code{keysdir}
command or default
@file{/usr/local/etc}.
Following are the subcommands:
@table @asis
@item @code{cert} @kbd{file}
Specifies the location of the required host public certificate file.
This overrides the link
@file{ntpkey_cert_}@kbd{hostname}
in the keys directory.
@item @code{gqpar} @kbd{file}
Specifies the location of the optional GQ parameters file.
This
overrides the link
@file{ntpkey_gq_}@kbd{hostname}
in the keys directory.
@item @code{host} @kbd{file}
Specifies the location of the required host key file.
This overrides
the link
@file{ntpkey_key_}@kbd{hostname}
in the keys directory.
@item @code{iffpar} @kbd{file}
Specifies the location of the optional IFF parameters file.This
overrides the link
@file{ntpkey_iff_}@kbd{hostname}
in the keys directory.
@item @code{leap} @kbd{file}
Specifies the location of the optional leapsecond file.
This overrides the link
@file{ntpkey_leap}
in the keys directory.
@item @code{mvpar} @kbd{file}
Specifies the location of the optional MV parameters file.
This
overrides the link
@file{ntpkey_mv_}@kbd{hostname}
in the keys directory.
@item @code{pw} @kbd{password}
Specifies the password to decrypt files containing private keys and
identity parameters.
This is required only if these files have been
encrypted.
@item @code{randfile} @kbd{file}
Specifies the location of the random seed file used by the OpenSSL
library.
The defaults are described in the main text above.
@item @code{sign} @kbd{file}
Specifies the location of the optional sign key file.
This overrides
the link
@file{ntpkey_sign_}@kbd{hostname}
in the keys directory.
If this file is
not found, the host key is also the sign key.
@end table
@item @code{keys} @kbd{keyfile}
Specifies the complete path and location of the MD5 key file
containing the keys and key identifiers used by
@code{ntpd(1ntpdmdoc)},
@code{ntpq(1ntpqmdoc)}
and
@code{ntpdc(1ntpdcmdoc)}
when operating with symmetric key cryptography.
This is the same operation as the
@code{-k}
command line option.
@item @code{keysdir} @kbd{path}
This command specifies the default directory path for
cryptographic keys, parameters and certificates.
The default is
@file{/usr/local/etc/}.
@item @code{requestkey} @kbd{key}
Specifies the key identifier to use with the
@code{ntpdc(1ntpdcmdoc)}
utility program, which uses a
proprietary protocol specific to this implementation of
@code{ntpd(1ntpdmdoc)}.
The
@kbd{key}
argument is a key identifier
for the trusted key, where the value can be in the range 1 to
65,534, inclusive.
@item @code{revoke} @kbd{logsec}
Specifies the interval between re-randomization of certain
cryptographic values used by the Autokey scheme, as a power of 2 in
seconds.
These values need to be updated frequently in order to
deflect brute-force attacks on the algorithms of the scheme;
however, updating some values is a relatively expensive operation.
The default interval is 16 (65,536 s or about 18 hours).
For poll
intervals above the specified interval, the values will be updated
for every message sent.
@item @code{trustedkey} @kbd{key} @kbd{...}
Specifies the key identifiers which are trusted for the
purposes of authenticating peers with symmetric key cryptography,
as well as keys used by the
@code{ntpq(1ntpqmdoc)}
and
@code{ntpdc(1ntpdcmdoc)}
programs.
The authentication procedures require that both the local
and remote servers share the same key and key identifier for this
purpose, although different keys can be used with different
servers.
The
@kbd{key}
arguments are 32-bit unsigned
integers with values from 1 to 65,534.
@end table
@subsubsection Error Codes
The following error codes are reported via the NTP control
and monitoring protocol trap mechanism.
@table @asis
@item 101
(bad field format or length)
The packet has invalid version, length or format.
@item 102
(bad timestamp)
The packet timestamp is the same or older than the most recent received.
This could be due to a replay or a server clock time step.
@item 103
(bad filestamp)
The packet filestamp is the same or older than the most recent received.
This could be due to a replay or a key file generation error.
@item 104
(bad or missing public key)
The public key is missing, has incorrect format or is an unsupported type.
@item 105
(unsupported digest type)
The server requires an unsupported digest/signature scheme.
@item 106
(mismatched digest types)
Not used.
@item 107
(bad signature length)
The signature length does not match the current public key.
@item 108
(signature not verified)
The message fails the signature check.
It could be bogus or signed by a
different private key.
@item 109
(certificate not verified)
The certificate is invalid or signed with the wrong key.
@item 110
(certificate not verified)
The certificate is not yet valid or has expired or the signature could not
be verified.
@item 111
(bad or missing cookie)
The cookie is missing, corrupted or bogus.
@item 112
(bad or missing leapseconds table)
The leapseconds table is missing, corrupted or bogus.
@item 113
(bad or missing certificate)
The certificate is missing, corrupted or bogus.
@item 114
(bad or missing identity)
The identity key is missing, corrupt or bogus.
@end table
@node Monitoring Support
@subsection Monitoring Support
@code{ntpd(1ntpdmdoc)}
includes a comprehensive monitoring facility suitable
for continuous, long term recording of server and client
timekeeping performance.
See the
@code{statistics}
command below
for a listing and example of each type of statistics currently
supported.
Statistic files are managed using file generation sets
and scripts in the
@file{./scripts}
directory of this distribution.
Using
these facilities and
@sc{unix}
@code{cron(8)}
jobs, the data can be
automatically summarized and archived for retrospective analysis.
@subsubsection Monitoring Commands
@table @asis
@item @code{statistics} @kbd{name} @kbd{...}
Enables writing of statistics records.
Currently, eight kinds of
@kbd{name}
statistics are supported.
@table @asis
@item @code{clockstats}
Enables recording of clock driver statistics information.
Each update
received from a clock driver appends a line of the following form to
the file generation set named
@code{clockstats}:
@verbatim
49213 525.624 127.127.4.1 93 226 00:08:29.606 D
@end verbatim

The first two fields show the date (Modified Julian Day) and time
(seconds and fraction past UTC midnight).
The next field shows the
clock address in dotted-quad notation.
The final field shows the last
timecode received from the clock in decoded ASCII format, where
meaningful.
In some clock drivers a good deal of additional information
can be gathered and displayed as well.
See information specific to each
clock for further details.
@item @code{cryptostats}
This option requires the OpenSSL cryptographic software library.
It
enables recording of cryptographic public key protocol information.
Each message received by the protocol module appends a line of the
following form to the file generation set named
@code{cryptostats}:
@verbatim
49213 525.624 127.127.4.1 message
@end verbatim

The first two fields show the date (Modified Julian Day) and time
(seconds and fraction past UTC midnight).
The next field shows the peer
address in dotted-quad notation, The final message field includes the
message type and certain ancillary information.
See the
@ref{Authentication Options}
section for further information.
@item @code{loopstats}
Enables recording of loop filter statistics information.
Each
update of the local clock outputs a line of the following form to
the file generation set named
@code{loopstats}:
@verbatim
50935 75440.031 0.000006019 13.778190 0.000351733 0.0133806
@end verbatim

The first two fields show the date (Modified Julian Day) and
time (seconds and fraction past UTC midnight).
The next five fields
show time offset (seconds), frequency offset (parts per million -
PPM), RMS jitter (seconds), Allan deviation (PPM) and clock
discipline time constant.
@item @code{peerstats}
Enables recording of peer statistics information.
This includes
statistics records of all peers of a NTP server and of special
signals, where present and configured.
Each valid update appends a
line of the following form to the current element of a file
generation set named
@code{peerstats}:
@verbatim
48773 10847.650 127.127.4.1 9714 -0.001605376 0.000000000 0.001424877 0.000958674
@end verbatim

The first two fields show the date (Modified Julian Day) and
time (seconds and fraction past UTC midnight).
The next two fields
show the peer address in dotted-quad notation and status,
respectively.
The status field is encoded in hex in the format
described in Appendix A of the NTP specification RFC 1305.
The final four fields show the offset,
delay, dispersion and RMS jitter, all in seconds.
@item @code{rawstats}
Enables recording of raw-timestamp statistics information.
This
includes statistics records of all peers of a NTP server and of
special signals, where present and configured.
Each NTP message
received from a peer or clock driver appends a line of the
following form to the file generation set named
@code{rawstats}:
@verbatim
50928 2132.543 128.4.1.1 128.4.1.20 3102453281.584327000 3102453281.58622800031 02453332.540806000 3102453332.541458000
@end verbatim

The first two fields show the date (Modified Julian Day) and
time (seconds and fraction past UTC midnight).
The next two fields
show the remote peer or clock address followed by the local address
in dotted-quad notation.
The final four fields show the originate,
receive, transmit and final NTP timestamps in order.
The timestamp
values are as received and before processing by the various data
smoothing and mitigation algorithms.
@item @code{sysstats}
Enables recording of ntpd statistics counters on a periodic basis.
Each
hour a line of the following form is appended to the file generation
set named
@code{sysstats}:
@verbatim
50928 2132.543 36000 81965 0 9546 56 71793 512 540 10 147
@end verbatim

The first two fields show the date (Modified Julian Day) and time
(seconds and fraction past UTC midnight).
The remaining ten fields show
the statistics counter values accumulated since the last generated
line.
@table @asis
@item Time since restart @code{36000}
Time in hours since the system was last rebooted.
@item Packets received @code{81965}
Total number of packets received.
@item Packets processed @code{0}
Number of packets received in response to previous packets sent
@item Current version @code{9546}
Number of packets matching the current NTP version.
@item Previous version @code{56}
Number of packets matching the previous NTP version.
@item Bad version @code{71793}
Number of packets matching neither NTP version.
@item Access denied @code{512}
Number of packets denied access for any reason.
@item Bad length or format @code{540}
Number of packets with invalid length, format or port number.
@item Bad authentication @code{10}
Number of packets not verified as authentic.
@item Rate exceeded @code{147}
Number of packets discarded due to rate limitation.
@end table
@item @code{statsdir} @kbd{directory_path}
Indicates the full path of a directory where statistics files
should be created (see below).
This keyword allows
the (otherwise constant)
@code{filegen}
filename prefix to be modified for file generation sets, which
is useful for handling statistics logs.
@item @code{filegen} @kbd{name} @code{[@code{file} @kbd{filename}]} @code{[@code{type} @kbd{typename}]} @code{[@code{link} | @code{nolink}]} @code{[@code{enable} | @code{disable}]}
Configures setting of generation file set name.
Generation
file sets provide a means for handling files that are
continuously growing during the lifetime of a server.
Server statistics are a typical example for such files.
Generation file sets provide access to a set of files used
to store the actual data.
At any time at most one element
of the set is being written to.
The type given specifies
when and how data will be directed to a new element of the set.
This way, information stored in elements of a file set
that are currently unused are available for administrational
operations without the risk of disturbing the operation of ntpd.
(Most important: they can be removed to free space for new data
produced.)

Note that this command can be sent from the
@code{ntpdc(1ntpdcmdoc)}
program running at a remote location.
@table @asis
@item @code{name}
This is the type of the statistics records, as shown in the
@code{statistics}
command.
@item @code{file} @kbd{filename}
This is the file name for the statistics records.
Filenames of set
members are built from three concatenated elements
@code{prefix},
@code{filename}
and
@code{suffix}:
@table @asis
@item @code{prefix}
This is a constant filename path.
It is not subject to
modifications via the
@kbd{filegen}
option.
It is defined by the
server, usually specified as a compile-time constant.
It may,
however, be configurable for individual file generation sets
via other commands.
For example, the prefix used with
@kbd{loopstats}
and
@kbd{peerstats}
generation can be configured using the
@kbd{statsdir}
option explained above.
@item @code{filename}
This string is directly concatenated to the prefix mentioned
above (no intervening
@quoteleft{}/@quoteright{}).
This can be modified using
the file argument to the
@kbd{filegen}
statement.
No
@file{..}
elements are
allowed in this component to prevent filenames referring to
parts outside the filesystem hierarchy denoted by
@kbd{prefix}.
@item @code{suffix}
This part is reflects individual elements of a file set.
It is
generated according to the type of a file set.
@end table
@item @code{type} @kbd{typename}
A file generation set is characterized by its type.
The following
types are supported:
@table @asis
@item @code{none}
The file set is actually a single plain file.
@item @code{pid}
One element of file set is used per incarnation of a ntpd
server.
This type does not perform any changes to file set
members during runtime, however it provides an easy way of
separating files belonging to different
@code{ntpd(1ntpdmdoc)}
server incarnations.
The set member filename is built by appending a
@quoteleft{}.@quoteright{}
to concatenated
@kbd{prefix}
and
@kbd{filename}
strings, and
appending the decimal representation of the process ID of the
@code{ntpd(1ntpdmdoc)}
server process.
@item @code{day}
One file generation set element is created per day.
A day is
defined as the period between 00:00 and 24:00 UTC.
The file set
member suffix consists of a
@quoteleft{}.@quoteright{}
and a day specification in
the form
@code{YYYYMMdd}.
@code{YYYY}
is a 4-digit year number (e.g., 1992).
@code{MM}
is a two digit month number.
@code{dd}
is a two digit day number.
Thus, all information written at 10 December 1992 would end up
in a file named
@kbd{prefix}
@kbd{filename}.19921210.
@item @code{week}
Any file set member contains data related to a certain week of
a year.
The term week is defined by computing day-of-year
modulo 7.
Elements of such a file generation set are
distinguished by appending the following suffix to the file set
filename base: A dot, a 4-digit year number, the letter
@code{W},
and a 2-digit week number.
For example, information from January,
10th 1992 would end up in a file with suffix
.No . Ns Ar 1992W1 .
@item @code{month}
One generation file set element is generated per month.
The
file name suffix consists of a dot, a 4-digit year number, and
a 2-digit month.
@item @code{year}
One generation file element is generated per year.
The filename
suffix consists of a dot and a 4 digit year number.
@item @code{age}
This type of file generation sets changes to a new element of
the file set every 24 hours of server operation.
The filename
suffix consists of a dot, the letter
@code{a},
and an 8-digit number.
This number is taken to be the number of seconds the server is
running at the start of the corresponding 24-hour period.
Information is only written to a file generation by specifying
@code{enable};
output is prevented by specifying
@code{disable}.
@end table
@item @code{link} | @code{nolink}
It is convenient to be able to access the current element of a file
generation set by a fixed name.
This feature is enabled by
specifying
@code{link}
and disabled using
@code{nolink}.
If link is specified, a
hard link from the current file set element to a file without
suffix is created.
When there is already a file with this name and
the number of links of this file is one, it is renamed appending a
dot, the letter
@code{C},
and the pid of the ntpd server process.
When the
number of links is greater than one, the file is unlinked.
This
allows the current file to be accessed by a constant name.
@item @code{enable} @code{|} @code{disable}
Enables or disables the recording function.
@end table
@end table
@end table
@node Access Control Support
@subsection Access Control Support
The
@code{ntpd(1ntpdmdoc)}
daemon implements a general purpose address/mask based restriction
list.
The list contains address/match entries sorted first
by increasing address values and and then by increasing mask values.
A match occurs when the bitwise AND of the mask and the packet
source address is equal to the bitwise AND of the mask and
address in the list.
The list is searched in order with the
last match found defining the restriction flags associated
with the entry.
Additional information and examples can be found in the
"Notes on Configuring NTP and Setting up a NTP Subnet"
page
(available as part of the HTML documentation
provided in
@file{/usr/share/doc/ntp}).

The restriction facility was implemented in conformance
with the access policies for the original NSFnet backbone
time servers.
Later the facility was expanded to deflect
cryptographic and clogging attacks.
While this facility may
be useful for keeping unwanted or broken or malicious clients
from congesting innocent servers, it should not be considered
an alternative to the NTP authentication facilities.
Source address based restrictions are easily circumvented
by a determined cracker.

Clients can be denied service because they are explicitly
included in the restrict list created by the restrict command
or implicitly as the result of cryptographic or rate limit
violations.
Cryptographic violations include certificate
or identity verification failure; rate limit violations generally
result from defective NTP implementations that send packets
at abusive rates.
Some violations cause denied service
only for the offending packet, others cause denied service
for a timed period and others cause the denied service for
an indefinate period.
When a client or network is denied access
for an indefinate period, the only way at present to remove
the restrictions is by restarting the server.
@subsubsection The Kiss-of-Death Packet
Ordinarily, packets denied service are simply dropped with no
further action except incrementing statistics counters.
Sometimes a
more proactive response is needed, such as a server message that
explicitly requests the client to stop sending and leave a message
for the system operator.
A special packet format has been created
for this purpose called the "kiss-of-death" (KoD) packet.
KoD packets have the leap bits set unsynchronized and stratum set
to zero and the reference identifier field set to a four-byte
ASCII code.
If the
@code{noserve}
or
@code{notrust}
flag of the matching restrict list entry is set,
the code is "DENY"; if the
@code{limited}
flag is set and the rate limit
is exceeded, the code is "RATE".
Finally, if a cryptographic violation occurs, the code is "CRYP".

A client receiving a KoD performs a set of sanity checks to
minimize security exposure, then updates the stratum and
reference identifier peer variables, sets the access
denied (TEST4) bit in the peer flash variable and sends
a message to the log.
As long as the TEST4 bit is set,
the client will send no further packets to the server.
The only way at present to recover from this condition is
to restart the protocol at both the client and server.
This
happens automatically at the client when the association times out.
It will happen at the server only if the server operator cooperates.
@subsubsection Access Control Commands
@table @asis
@item @code{discard} @code{[@code{average} @kbd{avg}]} @code{[@code{minimum} @kbd{min}]} @code{[@code{monitor} @kbd{prob}]}
Set the parameters of the
@code{limited}
facility which protects the server from
client abuse.
The
@code{average}
subcommand specifies the minimum average packet
spacing, while the
@code{minimum}
subcommand specifies the minimum packet spacing.
Packets that violate these minima are discarded
and a kiss-o'-death packet returned if enabled.
The default
minimum average and minimum are 5 and 2, respectively.
The monitor subcommand specifies the probability of discard
for packets that overflow the rate-control window.
@item @code{restrict} @code{address} @code{[@code{mask} @kbd{mask}]} @code{[@kbd{flag} @kbd{...}]}
The
@kbd{address}
argument expressed in
dotted-quad form is the address of a host or network.
Alternatively, the
@kbd{address}
argument can be a valid host DNS name.
The
@kbd{mask}
argument expressed in dotted-quad form defaults to
@code{255.255.255.255},
meaning that the
@kbd{address}
is treated as the address of an individual host.
A default entry (address
@code{0.0.0.0},
mask
@code{0.0.0.0})
is always included and is always the first entry in the list.
Note that text string
@code{default},
with no mask option, may
be used to indicate the default entry.
In the current implementation,
@code{flag}
always
restricts access, i.e., an entry with no flags indicates that free
access to the server is to be given.
The flags are not orthogonal,
in that more restrictive flags will often make less restrictive
ones redundant.
The flags can generally be classed into two
categories, those which restrict time service and those which
restrict informational queries and attempts to do run-time
reconfiguration of the server.
One or more of the following flags
may be specified:
@table @asis
@item @code{ignore}
Deny packets of all kinds, including
@code{ntpq(1ntpqmdoc)}
and
@code{ntpdc(1ntpdcmdoc)}
queries.
@item @code{kod}
If this flag is set when an access violation occurs, a kiss-o'-death
(KoD) packet is sent.
KoD packets are rate limited to no more than one
per second.
If another KoD packet occurs within one second after the
last one, the packet is dropped.
@item @code{limited}
Deny service if the packet spacing violates the lower limits specified
in the discard command.
A history of clients is kept using the
monitoring capability of
@code{ntpd(1ntpdmdoc)}.
Thus, monitoring is always active as
long as there is a restriction entry with the
@code{limited}
flag.
@item @code{lowpriotrap}
Declare traps set by matching hosts to be low priority.
The
number of traps a server can maintain is limited (the current limit
is 3).
Traps are usually assigned on a first come, first served
basis, with later trap requestors being denied service.
This flag
modifies the assignment algorithm by allowing low priority traps to
be overridden by later requests for normal priority traps.
@item @code{nomodify}
Deny
@code{ntpq(1ntpqmdoc)}
and
@code{ntpdc(1ntpdcmdoc)}
queries which attempt to modify the state of the
server (i.e., run time reconfiguration).
Queries which return
information are permitted.
@item @code{noquery}
Deny
@code{ntpq(1ntpqmdoc)}
and
@code{ntpdc(1ntpdcmdoc)}
queries.
Time service is not affected.
@item @code{nopeer}
Deny packets which would result in mobilizing a new association.
This
includes broadcast and symmetric active packets when a configured
association does not exist.
It also includes
@code{pool}
associations, so if you want to use servers from a 
@code{pool}
directive and also want to use
@code{nopeer}
by default, you'll want a
@code{restrict source ...} @code{line} @code{as} @code{well} @code{that} @code{does}
@item not
include the
@code{nopeer}
directive.
@item @code{noserve}
Deny all packets except
@code{ntpq(1ntpqmdoc)}
and
@code{ntpdc(1ntpdcmdoc)}
queries.
@item @code{notrap}
Decline to provide mode 6 control message trap service to matching
hosts.
The trap service is a subsystem of the ntpdq control message
protocol which is intended for use by remote event logging programs.
@item @code{notrust}
Deny service unless the packet is cryptographically authenticated.
@item @code{ntpport}
This is actually a match algorithm modifier, rather than a
restriction flag.
Its presence causes the restriction entry to be
matched only if the source port in the packet is the standard NTP
UDP port (123).
Both
@code{ntpport}
and
@code{non-ntpport}
may
be specified.
The
@code{ntpport}
is considered more specific and
is sorted later in the list.
@item @code{version}
Deny packets that do not match the current NTP version.
@end table

Default restriction list entries with the flags ignore, interface,
ntpport, for each of the local host's interface addresses are
inserted into the table at startup to prevent the server
from attempting to synchronize to its own time.
A default entry is also always present, though if it is
otherwise unconfigured; no flags are associated
with the default entry (i.e., everything besides your own
NTP server is unrestricted).
@end table
@node Automatic NTP Configuration Options
@subsection Automatic NTP Configuration Options
@subsubsection Manycasting
Manycasting is a automatic discovery and configuration paradigm
new to NTPv4.
It is intended as a means for a multicast client
to troll the nearby network neighborhood to find cooperating
manycast servers, validate them using cryptographic means
and evaluate their time values with respect to other servers
that might be lurking in the vicinity.
The intended result is that each manycast client mobilizes
client associations with some number of the "best"
of the nearby manycast servers, yet automatically reconfigures
to sustain this number of servers should one or another fail.

Note that the manycasting paradigm does not coincide
with the anycast paradigm described in RFC-1546,
which is designed to find a single server from a clique
of servers providing the same service.
The manycast paradigm is designed to find a plurality
of redundant servers satisfying defined optimality criteria.

Manycasting can be used with either symmetric key
or public key cryptography.
The public key infrastructure (PKI)
offers the best protection against compromised keys
and is generally considered stronger, at least with relatively
large key sizes.
It is implemented using the Autokey protocol and
the OpenSSL cryptographic library available from
@code{http://www.openssl.org/}.
The library can also be used with other NTPv4 modes
as well and is highly recommended, especially for broadcast modes.

A persistent manycast client association is configured
using the manycastclient command, which is similar to the
server command but with a multicast (IPv4 class
@code{D}
or IPv6 prefix
@code{FF})
group address.
The IANA has designated IPv4 address 224.1.1.1
and IPv6 address FF05::101 (site local) for NTP.
When more servers are needed, it broadcasts manycast
client messages to this address at the minimum feasible rate
and minimum feasible time-to-live (TTL) hops, depending
on how many servers have already been found.
There can be as many manycast client associations
as different group address, each one serving as a template
for a future ephemeral unicast client/server association.

Manycast servers configured with the
@code{manycastserver}
command listen on the specified group address for manycast
client messages.
Note the distinction between manycast client,
which actively broadcasts messages, and manycast server,
which passively responds to them.
If a manycast server is
in scope of the current TTL and is itself synchronized
to a valid source and operating at a stratum level equal
to or lower than the manycast client, it replies to the
manycast client message with an ordinary unicast server message.

The manycast client receiving this message mobilizes
an ephemeral client/server association according to the
matching manycast client template, but only if cryptographically
authenticated and the server stratum is less than or equal
to the client stratum.
Authentication is explicitly required
and either symmetric key or public key (Autokey) can be used.
Then, the client polls the server at its unicast address
in burst mode in order to reliably set the host clock
and validate the source.
This normally results
in a volley of eight client/server at 2-s intervals
during which both the synchronization and cryptographic
protocols run concurrently.
Following the volley,
the client runs the NTP intersection and clustering
algorithms, which act to discard all but the "best"
associations according to stratum and synchronization
distance.
The surviving associations then continue
in ordinary client/server mode.

The manycast client polling strategy is designed to reduce
as much as possible the volume of manycast client messages
and the effects of implosion due to near-simultaneous
arrival of manycast server messages.
The strategy is determined by the
@code{manycastclient},
@code{tos}
and
@code{ttl}
configuration commands.
The manycast poll interval is
normally eight times the system poll interval,
which starts out at the
@code{minpoll}
value specified in the
@code{manycastclient},
command and, under normal circumstances, increments to the
@code{maxpolll}
value specified in this command.
Initially, the TTL is
set at the minimum hops specified by the ttl command.
At each retransmission the TTL is increased until reaching
the maximum hops specified by this command or a sufficient
number client associations have been found.
Further retransmissions use the same TTL.

The quality and reliability of the suite of associations
discovered by the manycast client is determined by the NTP
mitigation algorithms and the
@code{minclock}
and
@code{minsane}
values specified in the
@code{tos}
configuration command.
At least
@code{minsane}
candidate servers must be available and the mitigation
algorithms produce at least
@code{minclock}
survivors in order to synchronize the clock.
Byzantine agreement principles require at least four
candidates in order to correctly discard a single falseticker.
For legacy purposes,
@code{minsane}
defaults to 1 and
@code{minclock}
defaults to 3.
For manycast service
@code{minsane}
should be explicitly set to 4, assuming at least that
number of servers are available.

If at least
@code{minclock}
servers are found, the manycast poll interval is immediately
set to eight times
@code{maxpoll}.
If less than
@code{minclock}
servers are found when the TTL has reached the maximum hops,
the manycast poll interval is doubled.
For each transmission
after that, the poll interval is doubled again until
reaching the maximum of eight times
@code{maxpoll}.
Further transmissions use the same poll interval and
TTL values.
Note that while all this is going on,
each client/server association found is operating normally
it the system poll interval.

Administratively scoped multicast boundaries are normally
specified by the network router configuration and,
in the case of IPv6, the link/site scope prefix.
By default, the increment for TTL hops is 32 starting
from 31; however, the
@code{ttl}
configuration command can be
used to modify the values to match the scope rules.

It is often useful to narrow the range of acceptable
servers which can be found by manycast client associations.
Because manycast servers respond only when the client
stratum is equal to or greater than the server stratum,
primary (stratum 1) servers fill find only primary servers
in TTL range, which is probably the most common objective.
However, unless configured otherwise, all manycast clients
in TTL range will eventually find all primary servers
in TTL range, which is probably not the most common
objective in large networks.
The
@code{tos}
command can be used to modify this behavior.
Servers with stratum below
@code{floor}
or above
@code{ceiling}
specified in the
@code{tos}
command are strongly discouraged during the selection
process; however, these servers may be temporally
accepted if the number of servers within TTL range is
less than
@code{minclock}.

The above actions occur for each manycast client message,
which repeats at the designated poll interval.
However, once the ephemeral client association is mobilized,
subsequent manycast server replies are discarded,
since that would result in a duplicate association.
If during a poll interval the number of client associations
falls below
@code{minclock},
all manycast client prototype associations are reset
to the initial poll interval and TTL hops and operation
resumes from the beginning.
It is important to avoid
frequent manycast client messages, since each one requires
all manycast servers in TTL range to respond.
The result could well be an implosion, either minor or major,
depending on the number of servers in range.
The recommended value for
@code{maxpoll}
is 12 (4,096 s).

It is possible and frequently useful to configure a host
as both manycast client and manycast server.
A number of hosts configured this way and sharing a common
group address will automatically organize themselves
in an optimum configuration based on stratum and
synchronization distance.
For example, consider an NTP
subnet of two primary servers and a hundred or more
dependent clients.
With two exceptions, all servers
and clients have identical configuration files including both
@code{multicastclient}
and
@code{multicastserver}
commands using, for instance, multicast group address
239.1.1.1.
The only exception is that each primary server
configuration file must include commands for the primary
reference source such as a GPS receiver.

The remaining configuration files for all secondary
servers and clients have the same contents, except for the
@code{tos}
command, which is specific for each stratum level.
For stratum 1 and stratum 2 servers, that command is
not necessary.
For stratum 3 and above servers the
@code{floor}
value is set to the intended stratum number.
Thus, all stratum 3 configuration files are identical,
all stratum 4 files are identical and so forth.

Once operations have stabilized in this scenario,
the primary servers will find the primary reference source
and each other, since they both operate at the same
stratum (1), but not with any secondary server or client,
since these operate at a higher stratum.
The secondary
servers will find the servers at the same stratum level.
If one of the primary servers loses its GPS receiver,
it will continue to operate as a client and other clients
will time out the corresponding association and
re-associate accordingly.

Some administrators prefer to avoid running
@code{ntpd(1ntpdmdoc)}
continuously and run either
@code{ntpdate(8)}
or
@code{ntpd(1ntpdmdoc)}
@code{-q}
as a cron job.
In either case the servers must be
configured in advance and the program fails if none are
available when the cron job runs.
A really slick
application of manycast is with
@code{ntpd(1ntpdmdoc)}
@code{-q}.
The program wakes up, scans the local landscape looking
for the usual suspects, selects the best from among
the rascals, sets the clock and then departs.
Servers do not have to be configured in advance and
all clients throughout the network can have the same
configuration file.
@subsubsection Manycast Interactions with Autokey
Each time a manycast client sends a client mode packet
to a multicast group address, all manycast servers
in scope generate a reply including the host name
and status word.
The manycast clients then run
the Autokey protocol, which collects and verifies
all certificates involved.
Following the burst interval
all but three survivors are cast off,
but the certificates remain in the local cache.
It often happens that several complete signing trails
from the client to the primary servers are collected in this way.

About once an hour or less often if the poll interval
exceeds this, the client regenerates the Autokey key list.
This is in general transparent in client/server mode.
However, about once per day the server private value
used to generate cookies is refreshed along with all
manycast client associations.
In this case all
cryptographic values including certificates is refreshed.
If a new certificate has been generated since
the last refresh epoch, it will automatically revoke
all prior certificates that happen to be in the
certificate cache.
At the same time, the manycast
scheme starts all over from the beginning and
the expanding ring shrinks to the minimum and increments
from there while collecting all servers in scope.
@subsubsection Manycast Options
@table @asis
@item @code{tos} @code{[@code{ceiling} @kbd{ceiling} | @code{cohort} @code{@{} @code{0} | @code{1} @code{@}} | @code{floor} @kbd{floor} | @code{minclock} @kbd{minclock} | @code{minsane} @kbd{minsane}]}
This command affects the clock selection and clustering
algorithms.
It can be used to select the quality and
quantity of peers used to synchronize the system clock
and is most useful in manycast mode.
The variables operate
as follows:
@table @asis
@item @code{ceiling} @kbd{ceiling}
Peers with strata above
@code{ceiling}
will be discarded if there are at least
@code{minclock}
peers remaining.
This value defaults to 15, but can be changed
to any number from 1 to 15.
@item @code{cohort} @code{@{0 | 1@}}
This is a binary flag which enables (0) or disables (1)
manycast server replies to manycast clients with the same
stratum level.
This is useful to reduce implosions where
large numbers of clients with the same stratum level
are present.
The default is to enable these replies.
@item @code{floor} @kbd{floor}
Peers with strata below
@code{floor}
will be discarded if there are at least
@code{minclock}
peers remaining.
This value defaults to 1, but can be changed
to any number from 1 to 15.
@item @code{minclock} @kbd{minclock}
The clustering algorithm repeatedly casts out outlyer
associations until no more than
@code{minclock}
associations remain.
This value defaults to 3,
but can be changed to any number from 1 to the number of
configured sources.
@item @code{minsane} @kbd{minsane}
This is the minimum number of candidates available
to the clock selection algorithm in order to produce
one or more truechimers for the clustering algorithm.
If fewer than this number are available, the clock is
undisciplined and allowed to run free.
The default is 1
for legacy purposes.
However, according to principles of
Byzantine agreement,
@code{minsane}
should be at least 4 in order to detect and discard
a single falseticker.
@end table
@item @code{ttl} @kbd{hop} @kbd{...}
This command specifies a list of TTL values in increasing
order, up to 8 values can be specified.
In manycast mode these values are used in turn
in an expanding-ring search.
The default is eight
multiples of 32 starting at 31.
@end table
@node Reference Clock Support
@subsection Reference Clock Support
The NTP Version 4 daemon supports some three dozen different radio,
satellite and modem reference clocks plus a special pseudo-clock
used for backup or when no other clock source is available.
Detailed descriptions of individual device drivers and options can
be found in the
"Reference Clock Drivers"
page
(available as part of the HTML documentation
provided in
@file{/usr/share/doc/ntp}).
Additional information can be found in the pages linked
there, including the
"Debugging Hints for Reference Clock Drivers"
and
"How To Write a Reference Clock Driver"
pages
(available as part of the HTML documentation
provided in
@file{/usr/share/doc/ntp}).
In addition, support for a PPS
signal is available as described in the
"Pulse-per-second (PPS) Signal Interfacing"
page
(available as part of the HTML documentation
provided in
@file{/usr/share/doc/ntp}).
Many
drivers support special line discipline/streams modules which can
significantly improve the accuracy using the driver.
These are
described in the
"Line Disciplines and Streams Drivers"
page
(available as part of the HTML documentation
provided in
@file{/usr/share/doc/ntp}).

A reference clock will generally (though not always) be a radio
timecode receiver which is synchronized to a source of standard
time such as the services offered by the NRC in Canada and NIST and
USNO in the US.
The interface between the computer and the timecode
receiver is device dependent, but is usually a serial port.
A
device driver specific to each reference clock must be selected and
compiled in the distribution; however, most common radio, satellite
and modem clocks are included by default.
Note that an attempt to
configure a reference clock when the driver has not been compiled
or the hardware port has not been appropriately configured results
in a scalding remark to the system log file, but is otherwise non
hazardous.

For the purposes of configuration,
@code{ntpd(1ntpdmdoc)}
treats
reference clocks in a manner analogous to normal NTP peers as much
as possible.
Reference clocks are identified by a syntactically
correct but invalid IP address, in order to distinguish them from
normal NTP peers.
Reference clock addresses are of the form
@code{127.127.}@kbd{t}.@kbd{u},
where
@kbd{t}
is an integer
denoting the clock type and
@kbd{u}
indicates the unit
number in the range 0-3.
While it may seem overkill, it is in fact
sometimes useful to configure multiple reference clocks of the same
type, in which case the unit numbers must be unique.

The
@code{server}
command is used to configure a reference
clock, where the
@kbd{address}
argument in that command
is the clock address.
The
@code{key},
@code{version}
and
@code{ttl}
options are not used for reference clock support.
The
@code{mode}
option is added for reference clock support, as
described below.
The
@code{prefer}
option can be useful to
persuade the server to cherish a reference clock with somewhat more
enthusiasm than other reference clocks or peers.
Further
information on this option can be found in the
"Mitigation Rules and the prefer Keyword"
(available as part of the HTML documentation
provided in
@file{/usr/share/doc/ntp})
page.
The
@code{minpoll}
and
@code{maxpoll}
options have
meaning only for selected clock drivers.
See the individual clock
driver document pages for additional information.

The
@code{fudge}
command is used to provide additional
information for individual clock drivers and normally follows
immediately after the
@code{server}
command.
The
@kbd{address}
argument specifies the clock address.
The
@code{refid}
and
@code{stratum}
options can be used to
override the defaults for the device.
There are two optional
device-dependent time offsets and four flags that can be included
in the
@code{fudge}
command as well.

The stratum number of a reference clock is by default zero.
Since the
@code{ntpd(1ntpdmdoc)}
daemon adds one to the stratum of each
peer, a primary server ordinarily displays an external stratum of
one.
In order to provide engineered backups, it is often useful to
specify the reference clock stratum as greater than zero.
The
@code{stratum}
option is used for this purpose.
Also, in cases
involving both a reference clock and a pulse-per-second (PPS)
discipline signal, it is useful to specify the reference clock
identifier as other than the default, depending on the driver.
The
@code{refid}
option is used for this purpose.
Except where noted,
these options apply to all clock drivers.
@subsubsection Reference Clock Commands
@table @asis
@item @code{server} @code{127.127.}@kbd{t}.@kbd{u} @code{[@code{prefer}]} @code{[@code{mode} @kbd{int}]} @code{[@code{minpoll} @kbd{int}]} @code{[@code{maxpoll} @kbd{int}]}
This command can be used to configure reference clocks in
special ways.
The options are interpreted as follows:
@table @asis
@item @code{prefer}
Marks the reference clock as preferred.
All other things being
equal, this host will be chosen for synchronization among a set of
correctly operating hosts.
See the
"Mitigation Rules and the prefer Keyword"
page
(available as part of the HTML documentation
provided in
@file{/usr/share/doc/ntp})
for further information.
@item @code{mode} @kbd{int}
Specifies a mode number which is interpreted in a
device-specific fashion.
For instance, it selects a dialing
protocol in the ACTS driver and a device subtype in the
parse
drivers.
@item @code{minpoll} @kbd{int}
@item @code{maxpoll} @kbd{int}
These options specify the minimum and maximum polling interval
for reference clock messages, as a power of 2 in seconds
For
most directly connected reference clocks, both
@code{minpoll}
and
@code{maxpoll}
default to 6 (64 s).
For modem reference clocks,
@code{minpoll}
defaults to 10 (17.1 m) and
@code{maxpoll}
defaults to 14 (4.5 h).
The allowable range is 4 (16 s) to 17 (36.4 h) inclusive.
@end table
@item @code{fudge} @code{127.127.}@kbd{t}.@kbd{u} @code{[@code{time1} @kbd{sec}]} @code{[@code{time2} @kbd{sec}]} @code{[@code{stratum} @kbd{int}]} @code{[@code{refid} @kbd{string}]} @code{[@code{mode} @kbd{int}]} @code{[@code{flag1} @code{0} @code{|} @code{1}]} @code{[@code{flag2} @code{0} @code{|} @code{1}]} @code{[@code{flag3} @code{0} @code{|} @code{1}]} @code{[@code{flag4} @code{0} @code{|} @code{1}]}
This command can be used to configure reference clocks in
special ways.
It must immediately follow the
@code{server}
command which configures the driver.
Note that the same capability
is possible at run time using the
@code{ntpdc(1ntpdcmdoc)}
program.
The options are interpreted as
follows:
@table @asis
@item @code{time1} @kbd{sec}
Specifies a constant to be added to the time offset produced by
the driver, a fixed-point decimal number in seconds.
This is used
as a calibration constant to adjust the nominal time offset of a
particular clock to agree with an external standard, such as a
precision PPS signal.
It also provides a way to correct a
systematic error or bias due to serial port or operating system
latencies, different cable lengths or receiver internal delay.
The
specified offset is in addition to the propagation delay provided
by other means, such as internal DIPswitches.
Where a calibration
for an individual system and driver is available, an approximate
correction is noted in the driver documentation pages.
Note: in order to facilitate calibration when more than one
radio clock or PPS signal is supported, a special calibration
feature is available.
It takes the form of an argument to the
@code{enable}
command described in
@ref{Miscellaneous Options}
page and operates as described in the
"Reference Clock Drivers"
page
(available as part of the HTML documentation
provided in
@file{/usr/share/doc/ntp}).
@item @code{time2} @kbd{secs}
Specifies a fixed-point decimal number in seconds, which is
interpreted in a driver-dependent way.
See the descriptions of
specific drivers in the
"Reference Clock Drivers"
page
(available as part of the HTML documentation
provided in
@file{/usr/share/doc/ntp}).
@item @code{stratum} @kbd{int}
Specifies the stratum number assigned to the driver, an integer
between 0 and 15.
This number overrides the default stratum number
ordinarily assigned by the driver itself, usually zero.
@item @code{refid} @kbd{string}
Specifies an ASCII string of from one to four characters which
defines the reference identifier used by the driver.
This string
overrides the default identifier ordinarily assigned by the driver
itself.
@item @code{mode} @kbd{int}
Specifies a mode number which is interpreted in a
device-specific fashion.
For instance, it selects a dialing
protocol in the ACTS driver and a device subtype in the
parse
drivers.
@item @code{flag1} @code{0} @code{|} @code{1}
@item @code{flag2} @code{0} @code{|} @code{1}
@item @code{flag3} @code{0} @code{|} @code{1}
@item @code{flag4} @code{0} @code{|} @code{1}
These four flags are used for customizing the clock driver.
The
interpretation of these values, and whether they are used at all,
is a function of the particular clock driver.
However, by
convention
@code{flag4}
is used to enable recording monitoring
data to the
@code{clockstats}
file configured with the
@code{filegen}
command.
Further information on the
@code{filegen}
command can be found in
@ref{Monitoring Options}.
@end table
@end table
@node Miscellaneous Options
@subsection Miscellaneous Options
@table @asis
@item @code{broadcastdelay} @kbd{seconds}
The broadcast and multicast modes require a special calibration
to determine the network delay between the local and remote
servers.
Ordinarily, this is done automatically by the initial
protocol exchanges between the client and server.
In some cases,
the calibration procedure may fail due to network or server access
controls, for example.
This command specifies the default delay to
be used under these circumstances.
Typically (for Ethernet), a
number between 0.003 and 0.007 seconds is appropriate.
The default
when this command is not used is 0.004 seconds.
@item @code{calldelay} @kbd{delay}
This option controls the delay in seconds between the first and second
packets sent in burst or iburst mode to allow additional time for a modem
or ISDN call to complete.
@item @code{driftfile} @kbd{driftfile}
This command specifies the complete path and name of the file used to
record the frequency of the local clock oscillator.
This is the same
operation as the
@code{-f}
command line option.
If the file exists, it is read at
startup in order to set the initial frequency and then updated once per
hour with the current frequency computed by the daemon.
If the file name is
specified, but the file itself does not exist, the starts with an initial
frequency of zero and creates the file when writing it for the first time.
If this command is not given, the daemon will always start with an initial
frequency of zero.

The file format consists of a single line containing a single
floating point number, which records the frequency offset measured
in parts-per-million (PPM).
The file is updated by first writing
the current drift value into a temporary file and then renaming
this file to replace the old version.
This implies that
@code{ntpd(1ntpdmdoc)}
must have write permission for the directory the
drift file is located in, and that file system links, symbolic or
otherwise, should be avoided.
@item @code{enable} @code{[@code{auth} | @code{bclient} | @code{calibrate} | @code{kernel} | @code{mode7} | @code{monitor} | @code{ntp} | @code{stats}]}
@item @code{disable} @code{[@code{auth} | @code{bclient} | @code{calibrate} | @code{kernel} | @code{mode7} | @code{monitor} | @code{ntp} | @code{stats}]}
Provides a way to enable or disable various server options.
Flags not mentioned are unaffected.
Note that all of these flags
can be controlled remotely using the
@code{ntpdc(1ntpdcmdoc)}
utility program.
@table @asis
@item @code{auth}
Enables the server to synchronize with unconfigured peers only if the
peer has been correctly authenticated using either public key or
private key cryptography.
The default for this flag is
@code{enable}.
@item @code{bclient}
Enables the server to listen for a message from a broadcast or
multicast server, as in the
@code{multicastclient}
command with default
address.
The default for this flag is
@code{disable}.
@item @code{calibrate}
Enables the calibrate feature for reference clocks.
The default for
this flag is
@code{disable}.
@item @code{kernel}
Enables the kernel time discipline, if available.
The default for this
flag is
@code{enable}
if support is available, otherwise
@code{disable}.
@item @code{mode7}
Enables processing of NTP mode 7 implementation-specific requests
which are used by the deprecated
@code{ntpdc(1ntpdcmdoc)}
program.
The default for this flag is disable.
This flag is excluded from runtime configuration using
@code{ntpq(1ntpqmdoc)}.
The
@code{ntpq(1ntpqmdoc)}
program provides the same capabilities as
@code{ntpdc(1ntpdcmdoc)}
using standard mode 6 requests.
@item @code{monitor}
Enables the monitoring facility.
See the
@code{ntpdc(1ntpdcmdoc)}
program
and the
@code{monlist}
command or further information.
The
default for this flag is
@code{enable}.
@item @code{ntp}
Enables time and frequency discipline.
In effect, this switch opens and
closes the feedback loop, which is useful for testing.
The default for
this flag is
@code{enable}.
@item @code{stats}
Enables the statistics facility.
See the
@ref{Monitoring Options}
section for further information.
The default for this flag is
@code{disable}.
@end table
@item @code{includefile} @kbd{includefile}
This command allows additional configuration commands
to be included from a separate file.
Include files may
be nested to a depth of five; upon reaching the end of any
include file, command processing resumes in the previous
configuration file.
This option is useful for sites that run
@code{ntpd(1ntpdmdoc)}
on multiple hosts, with (mostly) common options (e.g., a
restriction list).
@item @code{logconfig} @kbd{configkeyword}
This command controls the amount and type of output written to
the system
@code{syslog(3)}
facility or the alternate
@code{logfile}
log file.
By default, all output is turned on.
All
@kbd{configkeyword}
keywords can be prefixed with
@quoteleft{}=@quoteright{},
@quoteleft{}+@quoteright{}
and
@quoteleft{}-@quoteright{},
where
@quoteleft{}=@quoteright{}
sets the
@code{syslog(3)}
priority mask,
@quoteleft{}+@quoteright{}
adds and
@quoteleft{}-@quoteright{}
removes
messages.
@code{syslog(3)}
messages can be controlled in four
classes
(@code{clock}, @code{peer}, @code{sys} and @code{sync}).
Within these classes four types of messages can be
controlled: informational messages
(@code{info}),
event messages
(@code{events}),
statistics messages
(@code{statistics})
and
status messages
(@code{status}).

Configuration keywords are formed by concatenating the message class with
the event class.
The
@code{all}
prefix can be used instead of a message class.
A
message class may also be followed by the
@code{all}
keyword to enable/disable all
messages of the respective message class.Thus, a minimal log configuration
could look like this:
@verbatim
logconfig =syncstatus +sysevents
@end verbatim

This would just list the synchronizations state of
@code{ntpd(1ntpdmdoc)}
and the major system events.
For a simple reference server, the
following minimum message configuration could be useful:
@verbatim
logconfig =syncall +clockall
@end verbatim

This configuration will list all clock information and
synchronization information.
All other events and messages about
peers, system events and so on is suppressed.
@item @code{logfile} @kbd{logfile}
This command specifies the location of an alternate log file to
be used instead of the default system
@code{syslog(3)}
facility.
This is the same operation as the -l command line option.
@item @code{setvar} @kbd{variable} @code{[@code{default}]}
This command adds an additional system variable.
These
variables can be used to distribute additional information such as
the access policy.
If the variable of the form
@code{name}@code{=}@kbd{value}
is followed by the
@code{default}
keyword, the
variable will be listed as part of the default system variables
(@code{rv} command)).
These additional variables serve
informational purposes only.
They are not related to the protocol
other that they can be listed.
The known protocol variables will
always override any variables defined via the
@code{setvar}
mechanism.
There are three special variables that contain the names
of all variable of the same group.
The
@code{sys_var_list}
holds
the names of all system variables.
The
@code{peer_var_list}
holds
the names of all peer variables and the
@code{clock_var_list}
holds the names of the reference clock variables.
@item @code{tinker} @code{[@code{allan} @kbd{allan} | @code{dispersion} @kbd{dispersion} | @code{freq} @kbd{freq} | @code{huffpuff} @kbd{huffpuff} | @code{panic} @kbd{panic} | @code{step} @kbd{step} | @code{stepback} @kbd{stepback} | @code{stepfwd} @kbd{stepfwd} | @code{stepout} @kbd{stepout}]}
This command can be used to alter several system variables in
very exceptional circumstances.
It should occur in the
configuration file before any other configuration options.
The
default values of these variables have been carefully optimized for
a wide range of network speeds and reliability expectations.
In
general, they interact in intricate ways that are hard to predict
and some combinations can result in some very nasty behavior.
Very
rarely is it necessary to change the default values; but, some
folks cannot resist twisting the knobs anyway and this command is
for them.
Emphasis added: twisters are on their own and can expect
no help from the support group.

The variables operate as follows:
@table @asis
@item @code{allan} @kbd{allan}
The argument becomes the new value for the minimum Allan
intercept, which is a parameter of the PLL/FLL clock discipline
algorithm.
The value in log2 seconds defaults to 7 (1024 s), which is also the lower
limit.
@item @code{dispersion} @kbd{dispersion}
The argument becomes the new value for the dispersion increase rate,
normally .000015 s/s.
@item @code{freq} @kbd{freq}
The argument becomes the initial value of the frequency offset in
parts-per-million.
This overrides the value in the frequency file, if
present, and avoids the initial training state if it is not.
@item @code{huffpuff} @kbd{huffpuff}
The argument becomes the new value for the experimental
huff-n'-puff filter span, which determines the most recent interval
the algorithm will search for a minimum delay.
The lower limit is
900 s (15 m), but a more reasonable value is 7200 (2 hours).
There
is no default, since the filter is not enabled unless this command
is given.
@item @code{panic} @kbd{panic}
The argument is the panic threshold, normally 1000 s.
If set to zero,
the panic sanity check is disabled and a clock offset of any value will
be accepted.
@item @code{step} @kbd{step}
The argument is the step threshold, which by default is 0.128 s.
It can
be set to any positive number in seconds.
If set to zero, step
adjustments will never occur.
Note: The kernel time discipline is
disabled if the step threshold is set to zero or greater than the
default.
@item @code{stepback} @kbd{stepback}
The argument is the step threshold for the backward direction,
which by default is 0.128 s.
It can
be set to any positive number in seconds.
If both the forward and backward step thresholds are set to zero, step
adjustments will never occur.
Note: The kernel time discipline is
disabled if
each direction of step threshold are either
set to zero or greater than .5 second.
@item @code{stepfwd} @kbd{stepfwd}
As for stepback, but for the forward direction.
@item @code{stepout} @kbd{stepout}
The argument is the stepout timeout, which by default is 900 s.
It can
be set to any positive number in seconds.
If set to zero, the stepout
pulses will not be suppressed.
@end table
@item @code{rlimit} @code{[@code{memlock} @kbd{Nmegabytes} | @code{stacksize} @kbd{N4kPages} @code{filenum} @kbd{Nfiledescriptors}]}
@table @asis
@item @code{memlock} @kbd{Nmegabytes}
Specify the number of megabytes of memory that can be allocated.
Probably only available under Linux, this option is useful
when dropping root (the
@code{-i}
option).
The default is 32 megabytes. Setting this to zero will prevent any attemp to lock memory.
@item @code{stacksize} @kbd{N4kPages}
Specifies the maximum size of the process stack on systems with the
@code{mlockall()}
function.
Defaults to 50 4k pages (200 4k pages in OpenBSD).
@item @code{filenum} @kbd{Nfiledescriptors}
Specifies the maximum number of file descriptors ntpd may have open at once. Defaults to the system default.
@end table
@item @code{trap} @kbd{host_address} @code{[@code{port} @kbd{port_number}]} @code{[@code{interface} @kbd{interface_address}]}
This command configures a trap receiver at the given host
address and port number for sending messages with the specified
local interface address.
If the port number is unspecified, a value
of 18447 is used.
If the interface address is not specified, the
message is sent with a source address of the local interface the
message is sent through.
Note that on a multihomed host the
interface used may vary from time to time with routing changes.

The trap receiver will generally log event messages and other
information from the server in a log file.
While such monitor
programs may also request their own trap dynamically, configuring a
trap receiver will ensure that no messages are lost when the server
is started.
@item @code{hop} @kbd{...}
This command specifies a list of TTL values in increasing order, up to 8
values can be specified.
In manycast mode these values are used in turn in
an expanding-ring search.
The default is eight multiples of 32 starting at
31.
@end table

This section was generated by @strong{AutoGen},
using the @code{agtexi-cmd} template and the option descriptions for the @code{ntp.conf} program.
This software is released under the NTP license, <http://ntp.org/license>.

@menu
* ntp.conf Files::                  Files
* ntp.conf See Also::               See Also
* ntp.conf Bugs::                   Bugs
* ntp.conf Notes::                  Notes
@end menu

@node ntp.conf Files
@subsection ntp.conf Files
@table @asis
@item @file{/etc/ntp.conf}
the default name of the configuration file
@item @file{ntp.keys}
private MD5 keys
@item @file{ntpkey}
RSA private key
@item @file{ntpkey_}@kbd{host}
RSA public key
@item @file{ntp_dh}
Diffie-Hellman agreement parameters
@end table
@node ntp.conf See Also
@subsection ntp.conf See Also
@code{ntpd(1ntpdmdoc)},
@code{ntpdc(1ntpdcmdoc)},
@code{ntpq(1ntpqmdoc)}

In addition to the manual pages provided,
comprehensive documentation is available on the world wide web
at
@code{http://www.ntp.org/}.
A snapshot of this documentation is available in HTML format in
@file{/usr/share/doc/ntp}.
@*

@*
David L. Mills, @emph{Network Time Protocol (Version 4)}, RFC5905
@node ntp.conf Bugs
@subsection ntp.conf Bugs
The syntax checking is not picky; some combinations of
ridiculous and even hilarious options and modes may not be
detected.

The
@file{ntpkey_}@kbd{host}
files are really digital
certificates.
These should be obtained via secure directory
services when they become universally available.
@node ntp.conf Notes
@subsection ntp.conf Notes
This document was derived from FreeBSD.<|MERGE_RESOLUTION|>--- conflicted
+++ resolved
@@ -6,11 +6,7 @@
 #
 # EDIT THIS FILE WITH CAUTION  (invoke-ntp.conf.texi)
 #
-<<<<<<< HEAD
-# It has been AutoGen-ed  June 13, 2015 at 03:07:55 PM by AutoGen 5.18.5
-=======
 # It has been AutoGen-ed  June 14, 2015 at 11:57:06 AM by AutoGen 5.18.5
->>>>>>> e8c2cd85
 # From the definitions    ntp.conf.def
 # and the template file   agtexi-file.tpl
 @end ignore
