/*
 * ntp_control.c - respond to control messages and send async traps
 */
#ifdef HAVE_CONFIG_H
#include <config.h>
#endif

#include "ntpd.h"
#include "ntp_io.h"
#include "ntp_refclock.h"
#include "ntp_control.h"
#include "ntp_stdlib.h"

#include <stdio.h>
#include <ctype.h>
#include <signal.h>

#include <netinet/in.h>
#include <arpa/inet.h>

/*
 * Structure to hold request procedure information
 */
#define NOAUTH	0
#define AUTH	1

#define NO_REQUEST	(-1)

struct ctl_proc {
	short control_code;		/* defined request code */
	u_short flags;			/* flags word */
	void (*handler) P((struct recvbuf *, int)); /* handle request */
};

/*
 * Only one flag.  Authentication required or not.
 */
#define NOAUTH	0
#define AUTH	1

/*
 * Request processing routines
 */
static	void	ctl_error	P((int));
static	u_short ctlclkstatus	P((struct refclockstat *));
static	void	ctl_flushpkt	P((int));
static	void	ctl_putdata	P((const char *, unsigned int, int));
static	void	ctl_putstr	P((const char *, const char *,
				    unsigned int));
static	void	ctl_putdbl	P((const char *, double));
static	void	ctl_putuint	P((const char *, u_long));
static	void	ctl_puthex	P((const char *, u_long));
static	void	ctl_putint	P((const char *, long));
static	void	ctl_putts	P((const char *, l_fp *));
static	void	ctl_putadr	P((const char *, u_int32, struct sockaddr_storage*));
static	void	ctl_putid	P((const char *, char *));
static	void	ctl_putarray	P((const char *, double *, int));
static	void	ctl_putsys	P((int));
static	void	ctl_putpeer	P((int, struct peer *));
#ifdef REFCLOCK
static	void	ctl_putclock	P((int, struct refclockstat *, int));
#endif	/* REFCLOCK */
static	struct ctl_var *ctl_getitem P((struct ctl_var *, char **));
static	u_long count_var	P((struct ctl_var *));
static	void	control_unspec	P((struct recvbuf *, int));
static	void	read_status	P((struct recvbuf *, int));
static	void	read_variables	P((struct recvbuf *, int));
static	void	write_variables P((struct recvbuf *, int));
static	void	read_clock_status P((struct recvbuf *, int));
static	void	write_clock_status P((struct recvbuf *, int));
static	void	set_trap	P((struct recvbuf *, int));
static	void	unset_trap	P((struct recvbuf *, int));
static	struct ctl_trap *ctlfindtrap P((struct sockaddr_storage *,
				    struct interface *));

static	struct ctl_proc control_codes[] = {
	{ CTL_OP_UNSPEC,	NOAUTH, control_unspec },
	{ CTL_OP_READSTAT,	NOAUTH, read_status },
	{ CTL_OP_READVAR,	NOAUTH, read_variables },
	{ CTL_OP_WRITEVAR,	AUTH,	write_variables },
	{ CTL_OP_READCLOCK,	NOAUTH, read_clock_status },
	{ CTL_OP_WRITECLOCK,	NOAUTH, write_clock_status },
	{ CTL_OP_SETTRAP,	NOAUTH, set_trap },
	{ CTL_OP_UNSETTRAP,	NOAUTH, unset_trap },
	{ NO_REQUEST,		0 }
};

/*
 * System variable values. The array can be indexed by the variable
 * index to find the textual name.
 */
static struct ctl_var sys_var[] = {
	{ 0,		PADDING, "" },		/* 0 */
	{ CS_LEAP,	RW, "leap" },		/* 1 */
	{ CS_STRATUM,	RO, "stratum" },	/* 2 */
	{ CS_PRECISION, RO, "precision" },	/* 3 */
	{ CS_ROOTDELAY, RO, "rootdelay" },	/* 4 */
	{ CS_ROOTDISPERSION, RO, "rootdispersion" }, /* 5 */
	{ CS_REFID,	RO, "refid" },		/* 6 */
	{ CS_REFTIME,	RO, "reftime" },	/* 7 */
	{ CS_POLL,	RO, "poll" },		/* 8 */
	{ CS_PEERID,	RO, "peer" },		/* 9 */
	{ CS_STATE,	RO, "state" },		/* 10 */
	{ CS_OFFSET,	RO, "offset" },		/* 11 */
	{ CS_DRIFT,	RO, "frequency" },	/* 12 */
	{ CS_JITTER,	RO, "jitter" },		/* 13 */
	{ CS_CLOCK,	RO, "clock" },		/* 14 */
	{ CS_PROCESSOR, RO, "processor" },	/* 15 */
	{ CS_SYSTEM,	RO, "system" },		/* 16 */
	{ CS_VERSION,	RO, "version" },	/* 17 */
	{ CS_STABIL,	RO, "stability" },	/* 18 */
	{ CS_VARLIST,	RO, "sys_var_list" },	/* 19 */
#ifdef OPENSSL
	{ CS_FLAGS,	RO, "flags" },		/* 20 */
	{ CS_HOST,	RO, "hostname" },	/* 21 */
	{ CS_PUBLIC,	RO, "hostkey" },	/* 22 */
	{ CS_CERTIF,	RO, "cert" },		/* 23 */
	{ CS_REVTIME,	RO, "refresh" },	/* 24 */
	{ CS_LEAPTAB,	RO, "leapseconds" },	/* 25 */
	{ CS_TAI,	RO, "tai" },		/* 26 */
	{ CS_DIGEST,	RO, "signature" },	/* 27 */
#endif /* OPENSSL */
	{ 0,		EOV, "" }		/* 28 */
};

static struct ctl_var *ext_sys_var = (struct ctl_var *)0;

/*
 * System variables we print by default (in fuzzball order,
 * more-or-less)
 */
static	u_char def_sys_var[] = {
	CS_VERSION,
	CS_PROCESSOR,
	CS_SYSTEM,
	CS_LEAP,
	CS_STRATUM,
	CS_PRECISION,
	CS_ROOTDELAY,
	CS_ROOTDISPERSION,
	CS_PEERID,
	CS_REFID,
	CS_REFTIME,
	CS_POLL,
	CS_CLOCK,
	CS_STATE,
	CS_OFFSET,
	CS_DRIFT,
	CS_JITTER,
	CS_STABIL,
#ifdef OPENSSL
	CS_HOST,
	CS_DIGEST,
	CS_FLAGS,
	CS_PUBLIC,
	CS_REVTIME,
	CS_LEAPTAB,
	CS_CERTIF,
#endif /* OPENSSL */
	0
};


/*
 * Peer variable list
 */
static struct ctl_var peer_var[] = {
	{ 0,		PADDING, "" },		/* 0 */
	{ CP_CONFIG,	RO, "config" },		/* 1 */
	{ CP_AUTHENABLE, RO,	"authenable" },	/* 2 */
	{ CP_AUTHENTIC, RO, "authentic" }, 	/* 3 */
	{ CP_SRCADR,	RO, "srcadr" },		/* 4 */
	{ CP_SRCPORT,	RO, "srcport" },	/* 5 */
	{ CP_DSTADR,	RO, "dstadr" },		/* 6 */
	{ CP_DSTPORT,	RO, "dstport" },	/* 7 */
	{ CP_LEAP,	RO, "leap" },		/* 8 */
	{ CP_HMODE,	RO, "hmode" },		/* 9 */
	{ CP_STRATUM,	RO, "stratum" },	/* 10 */
	{ CP_PPOLL,	RO, "ppoll" },		/* 11 */
	{ CP_HPOLL,	RO, "hpoll" },		/* 12 */
	{ CP_PRECISION,	RO, "precision" },	/* 13 */
	{ CP_ROOTDELAY,	RO, "rootdelay" },	/* 14 */
	{ CP_ROOTDISPERSION, RO, "rootdispersion" }, /* 15 */
	{ CP_REFID,	RO, "refid" },		/* 16 */
	{ CP_REFTIME,	RO, "reftime" },	/* 17 */
	{ CP_ORG,	RO, "org" },		/* 18 */
	{ CP_REC,	RO, "rec" },		/* 19 */
	{ CP_XMT,	RO, "xmt" },		/* 20 */
	{ CP_REACH,	RO, "reach" },		/* 21 */
	{ CP_VALID,	RO, "unreach" },	/* 22 */
	{ CP_TIMER,	RO, "timer" },		/* 23 */
	{ CP_DELAY,	RO, "delay" },		/* 24 */
	{ CP_OFFSET,	RO, "offset" },		/* 25 */
	{ CP_JITTER,	RO, "jitter" },		/* 26 */
	{ CP_DISPERSION, RO, "dispersion" },	/* 27 */
	{ CP_KEYID,	RO, "keyid" },		/* 28 */
	{ CP_FILTDELAY,	RO, "filtdelay=" },	/* 29 */
	{ CP_FILTOFFSET, RO, "filtoffset=" },	/* 30 */
	{ CP_PMODE,	RO, "pmode" },		/* 31 */
	{ CP_RECEIVED,	RO, "received"},	/* 32 */
	{ CP_SENT,	RO, "sent" },		/* 33 */
	{ CP_FILTERROR,	RO, "filtdisp=" },	/* 34 */
	{ CP_FLASH,	RO, "flash" },		/* 35 */
	{ CP_TTL,	RO, "ttl" },		/* 36 */
	{ CP_VARLIST,	RO, "peer_var_list" },	/* 37 */
#ifdef OPENSSL
	{ CP_FLAGS,	RO, "flags" },		/* 38 */
	{ CP_HOST,	RO, "hostname" },	/* 39 */
	{ CP_INITSEQ,	RO, "initsequence" },   /* 40 */
	{ CP_INITKEY,	RO, "initkey" },	/* 41 */
	{ CP_INITTSP,	RO, "timestamp" },	/* 42 */
	{ CP_DIGEST,	RO, "signature" },	/* 43 */
#endif /* OPENSSL */
	{ 0,		EOV, "" }		/* 38/43 */
};


/*
 * Peer variables we print by default
 */
static u_char def_peer_var[] = {
	CP_SRCADR,
	CP_SRCPORT,
	CP_DSTADR,
	CP_DSTPORT,
	CP_LEAP,
	CP_STRATUM,
	CP_PRECISION,
	CP_ROOTDELAY,
	CP_ROOTDISPERSION,
	CP_REFID,
	CP_REACH,
	CP_VALID,
	CP_HMODE,
	CP_PMODE,
	CP_HPOLL,
	CP_PPOLL,
	CP_FLASH,
	CP_KEYID,
	CP_TTL,
	CP_OFFSET,
	CP_DELAY,
	CP_DISPERSION,
	CP_JITTER,
	CP_REFTIME,
	CP_ORG,
	CP_REC,
	CP_XMT,
	CP_FILTDELAY,
	CP_FILTOFFSET,
	CP_FILTERROR,
#ifdef OPENSSL
	CP_HOST,
	CP_DIGEST,
	CP_FLAGS,
	CP_INITSEQ,
#endif /* OPENSSL */
	0
};


#ifdef REFCLOCK
/*
 * Clock variable list
 */
static struct ctl_var clock_var[] = {
	{ 0,		PADDING, "" },		/* 0 */
	{ CC_TYPE,	RO, "type" },		/* 1 */
	{ CC_TIMECODE,	RO, "timecode" },	/* 2 */
	{ CC_POLL,	RO, "poll" },		/* 3 */
	{ CC_NOREPLY,	RO, "noreply" },	/* 4 */
	{ CC_BADFORMAT, RO, "badformat" },	/* 5 */
	{ CC_BADDATA,	RO, "baddata" },	/* 6 */
	{ CC_FUDGETIME1, RO, "fudgetime1" },	/* 7 */
	{ CC_FUDGETIME2, RO, "fudgetime2" },	/* 8 */
	{ CC_FUDGEVAL1, RO, "stratum" },	/* 9 */
	{ CC_FUDGEVAL2, RO, "refid" },		/* 10 */
	{ CC_FLAGS,	RO, "flags" },		/* 11 */
	{ CC_DEVICE,	RO, "device" },		/* 12 */
	{ CC_VARLIST,	RO, "clock_var_list" },	/* 13 */
	{ 0,		EOV, ""  }		/* 14 */
};


/*
 * Clock variables printed by default
 */
static u_char def_clock_var[] = {
	CC_DEVICE,
	CC_TYPE,	/* won't be output if device = known */
	CC_TIMECODE,
	CC_POLL,
	CC_NOREPLY,
	CC_BADFORMAT,
	CC_BADDATA,
	CC_FUDGETIME1,
	CC_FUDGETIME2,
	CC_FUDGEVAL1,
	CC_FUDGEVAL2,
	CC_FLAGS,
	0
};
#endif


/*
 * System and processor definitions.
 */
#ifndef HAVE_UNAME
# ifndef STR_SYSTEM
#  define		STR_SYSTEM	"UNIX"
# endif
# ifndef STR_PROCESSOR
#	define		STR_PROCESSOR	"unknown"
# endif

static char str_system[] = STR_SYSTEM;
static char str_processor[] = STR_PROCESSOR;
#else
# include <sys/utsname.h>
static struct utsname utsnamebuf;
#endif /* HAVE_UNAME */

/*
 * Trap structures. We only allow a few of these, and send a copy of
 * each async message to each live one. Traps time out after an hour, it
 * is up to the trap receipient to keep resetting it to avoid being
 * timed out.
 */
/* ntp_request.c */
struct ctl_trap ctl_trap[CTL_MAXTRAPS];
int num_ctl_traps;

/*
 * Type bits, for ctlsettrap() call.
 */
#define TRAP_TYPE_CONFIG	0	/* used by configuration code */
#define TRAP_TYPE_PRIO		1	/* priority trap */
#define TRAP_TYPE_NONPRIO	2	/* nonpriority trap */


/*
 * List relating reference clock types to control message time sources.
 * Index by the reference clock type. This list will only be used iff
 * the reference clock driver doesn't set peer->sstclktype to something
 * different than CTL_SST_TS_UNSPEC.
 */
static u_char clocktypes[] = {
	CTL_SST_TS_NTP, 	/* REFCLK_NONE (0) */
	CTL_SST_TS_LOCAL,	/* REFCLK_LOCALCLOCK (1) */
	CTL_SST_TS_UHF, 	/* REFCLK_GPS_TRAK (2) */
	CTL_SST_TS_HF,		/* REFCLK_WWV_PST (3) */
	CTL_SST_TS_LF,		/* REFCLK_WWVB_SPECTRACOM (4) */
	CTL_SST_TS_UHF, 	/* REFCLK_TRUETIME (5) */
	CTL_SST_TS_UHF, 	/* REFCLK_GOES_TRAK (6) */
	CTL_SST_TS_HF,		/* REFCLK_CHU (7) */
	CTL_SST_TS_LF,		/* REFCLOCK_PARSE (default) (8) */
	CTL_SST_TS_LF,		/* REFCLK_GPS_MX4200 (9) */
	CTL_SST_TS_UHF, 	/* REFCLK_GPS_AS2201 (10) */
	CTL_SST_TS_UHF, 	/* REFCLK_GPS_ARBITER (11) */
	CTL_SST_TS_UHF, 	/* REFCLK_IRIG_TPRO (12) */
	CTL_SST_TS_ATOM,	/* REFCLK_ATOM_LEITCH (13) */
	CTL_SST_TS_LF,		/* REFCLK_MSF_EES (14) */
	CTL_SST_TS_UHF, 	/* REFCLK_TRUETIME (15) */
	CTL_SST_TS_UHF, 	/* REFCLK_IRIG_BANCOMM (16) */
	CTL_SST_TS_UHF, 	/* REFCLK_GPS_DATU (17) */
	CTL_SST_TS_TELEPHONE,	/* REFCLK_NIST_ACTS (18) */
	CTL_SST_TS_HF,		/* REFCLK_WWV_HEATH (19) */
	CTL_SST_TS_UHF, 	/* REFCLK_GPS_NMEA (20) */
	CTL_SST_TS_UHF, 	/* REFCLK_GPS_VME (21) */
	CTL_SST_TS_ATOM,	/* REFCLK_ATOM_PPS (22) */
	CTL_SST_TS_TELEPHONE,	/* REFCLK_PTB_ACTS (23) */
	CTL_SST_TS_TELEPHONE,	/* REFCLK_USNO (24) */
	CTL_SST_TS_UHF, 	/* REFCLK_TRUETIME (25) */
	CTL_SST_TS_UHF, 	/* REFCLK_GPS_HP (26) */
	CTL_SST_TS_TELEPHONE,	/* REFCLK_ARCRON_MSF (27) */
	CTL_SST_TS_TELEPHONE,	/* REFCLK_SHM (28) */
	CTL_SST_TS_UHF, 	/* REFCLK_PALISADE (29) */
	CTL_SST_TS_UHF, 	/* REFCLK_ONCORE (30) */
	CTL_SST_TS_UHF,		/* REFCLK_JUPITER (31) */
	CTL_SST_TS_LF,		/* REFCLK_CHRONOLOG (32) */
	CTL_SST_TS_LF,		/* REFCLK_DUMBCLOCK (32) */
	CTL_SST_TS_LF,		/* REFCLK_ULINK (33) */
	CTL_SST_TS_LF,		/* REFCLK_PCF (35) */
	CTL_SST_TS_LF,		/* REFCLK_WWV (36) */
	CTL_SST_TS_LF,		/* REFCLK_FG (37) */
	CTL_SST_TS_UHF, 	/* REFCLK_HOPF_SERIAL (38) */
	CTL_SST_TS_UHF,		/* REFCLK_HOPF_PCI (39) */
	CTL_SST_TS_LF,		/* REFCLK_JJY (40) */
	CTL_SST_TS_UHF,		/* REFCLK_TT560 (41) */
	CTL_SST_TS_UHF,		/* REFCLK_ZYFER (42) */
	CTL_SST_TS_UHF,		/* REFCLK_RIPENCC (43) */
};


/*
 * Keyid used for authenticating write requests.
 */
keyid_t ctl_auth_keyid;

/*
 * We keep track of the last error reported by the system internally
 */
static	u_char ctl_sys_last_event;
static	u_char ctl_sys_num_events;


/*
 * Statistic counters to keep track of requests and responses.
 */
u_long ctltimereset;		/* time stats reset */
u_long numctlreq;		/* number of requests we've received */
u_long numctlbadpkts;		/* number of bad control packets */
u_long numctlresponses; 	/* number of resp packets sent with data */
u_long numctlfrags; 		/* number of fragments sent */
u_long numctlerrors;		/* number of error responses sent */
u_long numctltooshort;		/* number of too short input packets */
u_long numctlinputresp; 	/* number of responses on input */
u_long numctlinputfrag; 	/* number of fragments on input */
u_long numctlinputerr;		/* number of input pkts with err bit set */
u_long numctlbadoffset; 	/* number of input pkts with nonzero offset */
u_long numctlbadversion;	/* number of input pkts with unknown version */
u_long numctldatatooshort;	/* data too short for count */
u_long numctlbadop; 		/* bad op code found in packet */
u_long numasyncmsgs;		/* number of async messages we've sent */

/*
 * Response packet used by these routines. Also some state information
 * so that we can handle packet formatting within a common set of
 * subroutines.  Note we try to enter data in place whenever possible,
 * but the need to set the more bit correctly means we occasionally
 * use the extra buffer and copy.
 */
static struct ntp_control rpkt;
static u_char	res_version;
static u_char	res_opcode;
static associd_t res_associd;
static int	res_offset;
static u_char * datapt;
static u_char * dataend;
static int	datalinelen;
static int	datanotbinflag;
static struct sockaddr_storage *rmt_addr;
static struct interface *lcl_inter;

static u_char	res_authenticate;
static u_char	res_authokay;
static keyid_t	res_keyid;

#define MAXDATALINELEN	(72)

static u_char	res_async;	/* set to 1 if this is async trap response */

/*
 * Pointers for saving state when decoding request packets
 */
static	char *reqpt;
static	char *reqend;

/*
 * init_control - initialize request data
 */
void
init_control(void)
{
	int i;

#ifdef HAVE_UNAME
	uname(&utsnamebuf);
#endif /* HAVE_UNAME */

	ctl_clr_stats();

	ctl_auth_keyid = 0;
	ctl_sys_last_event = EVNT_UNSPEC;
	ctl_sys_num_events = 0;

	num_ctl_traps = 0;
	for (i = 0; i < CTL_MAXTRAPS; i++)
		ctl_trap[i].tr_flags = 0;
}


/*
 * ctl_error - send an error response for the current request
 */
static void
ctl_error(
	int errcode
	)
{
#ifdef DEBUG
	if (debug >= 4)
		printf("sending control error %d\n", errcode);
#endif
	/*
	 * Fill in the fields. We assume rpkt.sequence and rpkt.associd
	 * have already been filled in.
	 */
	rpkt.r_m_e_op = (u_char) (CTL_RESPONSE|CTL_ERROR|(res_opcode &
	    CTL_OP_MASK));
	rpkt.status = htons((u_short) ((errcode<<8) & 0xff00));
	rpkt.count = 0;

	/*
	 * send packet and bump counters
	 */
	if (res_authenticate && sys_authenticate) {
		int maclen;

		*(u_int32 *)((u_char *)&rpkt + CTL_HEADER_LEN) =
		    htonl(res_keyid);
		maclen = authencrypt(res_keyid, (u_int32 *)&rpkt,
		    CTL_HEADER_LEN);
		sendpkt(rmt_addr, lcl_inter, -2, (struct pkt *)&rpkt,
		    CTL_HEADER_LEN + maclen);
	} else {
		sendpkt(rmt_addr, lcl_inter, -3, (struct pkt *)&rpkt,
		    CTL_HEADER_LEN);
	}
	numctlerrors++;
}


/*
 * process_control - process an incoming control message
 */
void
process_control(
	struct recvbuf *rbufp,
	int restrict_mask
	)
{
	register struct ntp_control *pkt;
	register int req_count;
	register int req_data;
	register struct ctl_proc *cc;
	int properlen;
	int maclen;

#ifdef DEBUG
	if (debug > 2)
		printf("in process_control()\n");
#endif

	/*
	 * Save the addresses for error responses
	 */
	numctlreq++;
	rmt_addr = &rbufp->recv_srcadr;
	lcl_inter = rbufp->dstadr;
	pkt = (struct ntp_control *)&rbufp->recv_pkt;

	/*
	 * If the length is less than required for the header, or
	 * it is a response or a fragment, ignore this.
	 */
	if (rbufp->recv_length < CTL_HEADER_LEN
	    || pkt->r_m_e_op & (CTL_RESPONSE|CTL_MORE|CTL_ERROR)
	    || pkt->offset != 0) {
#ifdef DEBUG
		if (debug)
			printf("invalid format in control packet\n");
#endif
		if (rbufp->recv_length < CTL_HEADER_LEN)
			numctltooshort++;
		if (pkt->r_m_e_op & CTL_RESPONSE)
			numctlinputresp++;
		if (pkt->r_m_e_op & CTL_MORE)
			numctlinputfrag++;
		if (pkt->r_m_e_op & CTL_ERROR)
			numctlinputerr++;
		if (pkt->offset != 0)
			numctlbadoffset++;
		return;
	}
	res_version = PKT_VERSION(pkt->li_vn_mode);
	if (res_version > NTP_VERSION || res_version < NTP_OLDVERSION) {
#ifdef DEBUG
		if (debug)
			printf("unknown version %d in control packet\n",
			   res_version);
#endif
		numctlbadversion++;
		return;
	}

	/*
	 * Pull enough data from the packet to make intelligent
	 * responses
	 */
	rpkt.li_vn_mode = PKT_LI_VN_MODE(sys_leap, res_version,
	    MODE_CONTROL);
	res_opcode = pkt->r_m_e_op;
	rpkt.sequence = pkt->sequence;
	rpkt.associd = pkt->associd;
	rpkt.status = 0;
	res_offset = 0;
	res_associd = htons(pkt->associd);
	res_async = 0;
	res_authenticate = 0;
	res_keyid = 0;
	res_authokay = 0;
	req_count = (int)htons(pkt->count);
	datanotbinflag = 0;
	datalinelen = 0;
	datapt = rpkt.data;
	dataend = &(rpkt.data[CTL_MAX_DATA_LEN]);

	/*
	 * We're set up now. Make sure we've got at least enough
	 * incoming data space to match the count.
	 */
	req_data = rbufp->recv_length - CTL_HEADER_LEN;
	if (req_data < req_count || rbufp->recv_length & 0x3) {
		ctl_error(CERR_BADFMT);
		numctldatatooshort++;
		return;
	}

	properlen = req_count + CTL_HEADER_LEN;
#ifdef DEBUG
	if (debug > 2 && (rbufp->recv_length & 0x3) != 0)
		printf("Packet length %d unrounded\n",
		    rbufp->recv_length);
#endif
	/* round up proper len to a 8 octet boundary */

	properlen = (properlen + 7) & ~7;
	maclen = rbufp->recv_length - properlen;
	if ((rbufp->recv_length & (sizeof(u_long) - 1)) == 0 &&
	    maclen >= MIN_MAC_LEN && maclen <= MAX_MAC_LEN &&
	    sys_authenticate) {
		res_authenticate = 1;
		res_keyid = ntohl(*(u_int32 *)((u_char *)pkt +
		    properlen));

#ifdef DEBUG
		if (debug > 2)
			printf(
			    "recv_len %d, properlen %d, wants auth with keyid %08x, MAC length=%d\n",
			    rbufp->recv_length, properlen, res_keyid, maclen);
#endif
		if (!authistrusted(res_keyid)) {
#ifdef DEBUG
			if (debug > 2)
				printf("invalid keyid %08x\n",
				    res_keyid);
#endif
		} else if (authdecrypt(res_keyid, (u_int32 *)pkt,
		    rbufp->recv_length - maclen, maclen)) {
#ifdef DEBUG
			if (debug > 2)
				printf("authenticated okay\n");
#endif
			res_authokay = 1;
		} else {
#ifdef DEBUG
			if (debug > 2)
				printf("authentication failed\n");
#endif
			res_keyid = 0;
		}
	}

	/*
	 * Set up translate pointers
	 */
	reqpt = (char *)pkt->data;
	reqend = reqpt + req_count;

	/*
	 * Look for the opcode processor
	 */
	for (cc = control_codes; cc->control_code != NO_REQUEST; cc++) {
		if (cc->control_code == res_opcode) {
#ifdef DEBUG
			if (debug > 2)
				printf("opcode %d, found command handler\n",
				    res_opcode);
#endif
			if (cc->flags == AUTH && (!res_authokay ||
			    res_keyid != ctl_auth_keyid)) {
				ctl_error(CERR_PERMISSION);
				return;
			}
			(cc->handler)(rbufp, restrict_mask);
			return;
		}
	}

	/*
	 * Can't find this one, return an error.
	 */
	numctlbadop++;
	ctl_error(CERR_BADOP);
	return;
}


/*
 * ctlpeerstatus - return a status word for this peer
 */
u_short
ctlpeerstatus(
	register struct peer *peer
	)
{
	register u_short status;

	status = peer->status;
	if (peer->flags & FLAG_CONFIG)
		status |= CTL_PST_CONFIG;
	if (peer->flags & FLAG_AUTHENABLE)
		status |= CTL_PST_AUTHENABLE;
	if (peer->flags & FLAG_AUTHENTIC)
		status |= CTL_PST_AUTHENTIC;
	if (peer->reach != 0)
		status |= CTL_PST_REACH;
	return (u_short)CTL_PEER_STATUS(status, peer->num_events,
	    peer->last_event);
}


/*
 * ctlclkstatus - return a status word for this clock
 */
static u_short
ctlclkstatus(
	struct refclockstat *this_clock
	)
{
	return ((u_short)(this_clock->currentstatus) << 8) |
	    (u_short)(this_clock->lastevent);
}


/*
 * ctlsysstatus - return the system status word
 */
u_short
ctlsysstatus(void)
{
	register u_char this_clock;

	this_clock = CTL_SST_TS_UNSPEC;
	if (sys_peer != 0) {
		if (sys_peer->sstclktype != CTL_SST_TS_UNSPEC) {
			this_clock = sys_peer->sstclktype;
			if (pps_control)
				this_clock |= CTL_SST_TS_PPS;
		} else {
			if (sys_peer->refclktype < sizeof(clocktypes))
				this_clock =
				    clocktypes[sys_peer->refclktype];
			if (pps_control)
				this_clock |= CTL_SST_TS_PPS;
		}
	}
	return (u_short)CTL_SYS_STATUS(sys_leap, this_clock,
	    ctl_sys_num_events, ctl_sys_last_event);
}


/*
 * ctl_flushpkt - write out the current packet and prepare
 *		  another if necessary.
 */
static void
ctl_flushpkt(
	int more
	)
{
	int dlen;
	int sendlen;

	if (!more && datanotbinflag) {
		/*
		 * Big hack, output a trailing \r\n
		 */
		*datapt++ = '\r';
		*datapt++ = '\n';
	}
	dlen = datapt - (u_char *)rpkt.data;
	sendlen = dlen + CTL_HEADER_LEN;

	/*
	 * Pad to a multiple of 32 bits
	 */
	while (sendlen & 0x3) {
		*datapt++ = '\0';
		sendlen++;
	}

	/*
	 * Fill in the packet with the current info
	 */
	rpkt.r_m_e_op = (u_char)(CTL_RESPONSE|more|(res_opcode &
	    CTL_OP_MASK));
	rpkt.count = htons((u_short) dlen);
	rpkt.offset = htons( (u_short) res_offset);
	if (res_async) {
		register int i;

		for (i = 0; i < CTL_MAXTRAPS; i++) {
			if (ctl_trap[i].tr_flags & TRAP_INUSE) {
				rpkt.li_vn_mode =
				    PKT_LI_VN_MODE(sys_leap,
				    ctl_trap[i].tr_version,
				    MODE_CONTROL);
				rpkt.sequence =
				    htons(ctl_trap[i].tr_sequence);
				sendpkt(&ctl_trap[i].tr_addr,
					ctl_trap[i].tr_localaddr, -4,
					(struct pkt *)&rpkt, sendlen);
				if (!more)
					ctl_trap[i].tr_sequence++;
				numasyncmsgs++;
			}
		}
	} else {
		if (res_authenticate && sys_authenticate) {
			int maclen;
			int totlen = sendlen;
			keyid_t keyid = htonl(res_keyid);

			/*
			 * If we are going to authenticate, then there
			 * is an additional requirement that the MAC
			 * begin on a 64 bit boundary.
			 */
			while (totlen & 7) {
				*datapt++ = '\0';
				totlen++;
			}
			memcpy(datapt, &keyid, sizeof keyid);
			maclen = authencrypt(res_keyid,
			    (u_int32 *)&rpkt, totlen);
			sendpkt(rmt_addr, lcl_inter, -5,
			    (struct pkt *)&rpkt, totlen + maclen);
		} else {
			sendpkt(rmt_addr, lcl_inter, -6,
			    (struct pkt *)&rpkt, sendlen);
		}
		if (more)
			numctlfrags++;
		else
			numctlresponses++;
	}

	/*
	 * Set us up for another go around.
	 */
	res_offset += dlen;
	datapt = (u_char *)rpkt.data;
}


/*
 * ctl_putdata - write data into the packet, fragmenting and starting
 * another if this one is full.
 */
static void
ctl_putdata(
	const char *dp,
	unsigned int dlen,
	int bin 		/* set to 1 when data is binary */
	)
{
	int overhead;

	overhead = 0;
	if (!bin) {
		datanotbinflag = 1;
		overhead = 3;
		if (datapt != rpkt.data) {
			*datapt++ = ',';
			datalinelen++;
			if ((dlen + datalinelen + 1) >= MAXDATALINELEN)
			    {
				*datapt++ = '\r';
				*datapt++ = '\n';
				datalinelen = 0;
			} else {
				*datapt++ = ' ';
				datalinelen++;
			}
		}
	}

	/*
	 * Save room for trailing junk
	 */
	if (dlen + overhead + datapt > dataend) {
		/*
		 * Not enough room in this one, flush it out.
		 */
		ctl_flushpkt(CTL_MORE);
	}
	memmove((char *)datapt, dp, (unsigned)dlen);
	datapt += dlen;
	datalinelen += dlen;
}


/*
 * ctl_putstr - write a tagged string into the response packet
 */
static void
ctl_putstr(
	const char *tag,
	const char *data,
	unsigned int len
	)
{
	register char *cp;
	register const char *cq;
	char buffer[400];

	cp = buffer;
	cq = tag;
	while (*cq != '\0')
		*cp++ = *cq++;
	if (len > 0) {
		*cp++ = '=';
		*cp++ = '"';
		if (len > (int) (sizeof(buffer) - (cp - buffer) - 1))
			len = sizeof(buffer) - (cp - buffer) - 1;
		memmove(cp, data, (unsigned)len);
		cp += len;
		*cp++ = '"';
	}
	ctl_putdata(buffer, (unsigned)( cp - buffer ), 0);
}


/*
 * ctl_putdbl - write a tagged, signed double into the response packet
 */
static void
ctl_putdbl(
	const char *tag,
	double ts
	)
{
	register char *cp;
	register const char *cq;
	char buffer[200];

	cp = buffer;
	cq = tag;
	while (*cq != '\0')
		*cp++ = *cq++;
	*cp++ = '=';
	(void)sprintf(cp, "%.3f", ts);
	while (*cp != '\0')
		cp++;
	ctl_putdata(buffer, (unsigned)( cp - buffer ), 0);
}

/*
 * ctl_putuint - write a tagged unsigned integer into the response
 */
static void
ctl_putuint(
	const char *tag,
	u_long uval
	)
{
	register char *cp;
	register const char *cq;
	char buffer[200];

	cp = buffer;
	cq = tag;
	while (*cq != '\0')
		*cp++ = *cq++;

	*cp++ = '=';
	(void) sprintf(cp, "%lu", uval);
	while (*cp != '\0')
		cp++;
	ctl_putdata(buffer, (unsigned)( cp - buffer ), 0);
}


/*
 * ctl_puthex - write a tagged unsigned integer, in hex, into the response
 */
static void
ctl_puthex(
	const char *tag,
	u_long uval
	)
{
	register char *cp;
	register const char *cq;
	char buffer[200];

	cp = buffer;
	cq = tag;
	while (*cq != '\0')
		*cp++ = *cq++;

	*cp++ = '=';
	(void) sprintf(cp, "0x%lx", uval);
	while (*cp != '\0')
		cp++;
	ctl_putdata(buffer,(unsigned)( cp - buffer ), 0);
}


/*
 * ctl_putint - write a tagged signed integer into the response
 */
static void
ctl_putint(
	const char *tag,
	long ival
	)
{
	register char *cp;
	register const char *cq;
	char buffer[200];

	cp = buffer;
	cq = tag;
	while (*cq != '\0')
		*cp++ = *cq++;

	*cp++ = '=';
	(void) sprintf(cp, "%ld", ival);
	while (*cp != '\0')
		cp++;
	ctl_putdata(buffer, (unsigned)( cp - buffer ), 0);
}


/*
 * ctl_putts - write a tagged timestamp, in hex, into the response
 */
static void
ctl_putts(
	const char *tag,
	l_fp *ts
	)
{
	register char *cp;
	register const char *cq;
	char buffer[200];

	cp = buffer;
	cq = tag;
	while (*cq != '\0')
		*cp++ = *cq++;

	*cp++ = '=';
	(void) sprintf(cp, "0x%08lx.%08lx", ts->l_ui & 0xffffffffL,
			   ts->l_uf & 0xffffffffL);
	while (*cp != '\0')
		cp++;
	ctl_putdata(buffer, (unsigned)( cp - buffer ), 0);
}


/*
 * ctl_putadr - write an IP address into the response
 */
static void
ctl_putadr(
	const char *tag,
	u_int32 addr32,
	struct sockaddr_storage* addr
	)
{
	register char *cp;
	register const char *cq;
	char buffer[200];

	cp = buffer;
	cq = tag;
	while (*cq != '\0')
		*cp++ = *cq++;

	*cp++ = '=';
	if (addr == NULL)
		cq = numtoa(addr32);
	else
		cq = stoa(addr);
	while (*cq != '\0')
		*cp++ = *cq++;
	ctl_putdata(buffer, (unsigned)( cp - buffer ), 0);
}


/*
 * ctl_putid - write a tagged clock ID into the response
 */
static void
ctl_putid(
	const char *tag,
	char *id
	)
{
	register char *cp;
	register const char *cq;
	char buffer[200];

	cp = buffer;
	cq = tag;
	while (*cq != '\0')
		*cp++ = *cq++;

	*cp++ = '=';
	cq = id;
	while (*cq != '\0' && (cq - id) < 4)
		*cp++ = *cq++;
	ctl_putdata(buffer, (unsigned)( cp - buffer ), 0);
}


/*
 * ctl_putarray - write a tagged eight element double array into the response
 */
static void
ctl_putarray(
	const char *tag,
	double *arr,
	int start
	)
{
	register char *cp;
	register const char *cq;
	char buffer[200];
	int i;
	cp = buffer;
	cq = tag;
	while (*cq != '\0')
		*cp++ = *cq++;
	i = start;
	do {
		if (i == 0)
			i = NTP_SHIFT;
		i--;
		(void)sprintf(cp, " %.2f", arr[i] * 1e3);
		while (*cp != '\0')
			cp++;
	} while(i != start);
	ctl_putdata(buffer, (unsigned)(cp - buffer), 0);
}


/*
 * ctl_putsys - output a system variable
 */
static void
ctl_putsys(
	int varid
	)
{
	l_fp tmp;
	char str[256];
#ifdef OPENSSL
	struct cert_info *cp;
	char cbuf[256];
#endif /* OPENSSL */

	switch (varid) {

	case CS_LEAP:
		ctl_putuint(sys_var[CS_LEAP].text, sys_leap);
		break;

	case CS_STRATUM:
		ctl_putuint(sys_var[CS_STRATUM].text, sys_stratum);
		break;

	case CS_PRECISION:
		ctl_putint(sys_var[CS_PRECISION].text, sys_precision);
		break;

	case CS_ROOTDELAY:
		ctl_putdbl(sys_var[CS_ROOTDELAY].text, sys_rootdelay *
		    1e3);
		break;

	case CS_ROOTDISPERSION:
		ctl_putdbl(sys_var[CS_ROOTDISPERSION].text,
		    sys_rootdispersion * 1e3);
		break;

	case CS_REFID:
<<<<<<< HEAD
		if (sys_stratum > 1)
			ctl_putadr(sys_var[CS_REFID].text, sys_refid, NULL);
=======
		if (sys_stratum > 1 && sys_stratum < STRATUM_UNSPEC)
			ctl_putadr(sys_var[CS_REFID].text, sys_refid);
>>>>>>> 6a48dae0
		else
			ctl_putid(sys_var[CS_REFID].text,
			    (char *)&sys_refid);
		break;

	case CS_REFTIME:
		ctl_putts(sys_var[CS_REFTIME].text, &sys_reftime);
		break;

	case CS_POLL:
		ctl_putuint(sys_var[CS_POLL].text, sys_poll);
		break;

	case CS_PEERID:
		if (sys_peer == NULL)
			ctl_putuint(sys_var[CS_PEERID].text, 0);
		else
			ctl_putuint(sys_var[CS_PEERID].text,
				sys_peer->associd);
		break;

	case CS_STATE:
		ctl_putuint(sys_var[CS_STATE].text, (unsigned)state);
		break;

	case CS_OFFSET:
		ctl_putdbl(sys_var[CS_OFFSET].text, last_offset * 1e3);
		break;

	case CS_DRIFT:
		ctl_putdbl(sys_var[CS_DRIFT].text, drift_comp * 1e6);
		break;

	case CS_JITTER:
		ctl_putdbl(sys_var[CS_JITTER].text, sys_jitter * 1e3);
		break;

	case CS_CLOCK:
		get_systime(&tmp);
		ctl_putts(sys_var[CS_CLOCK].text, &tmp);
		break;

	case CS_PROCESSOR:
#ifndef HAVE_UNAME
		ctl_putstr(sys_var[CS_PROCESSOR].text, str_processor,
		    sizeof(str_processor) - 1);
#else
		ctl_putstr(sys_var[CS_PROCESSOR].text,
		    utsnamebuf.machine, strlen(utsnamebuf.machine));
#endif /* HAVE_UNAME */
		break;

	case CS_SYSTEM:
#ifndef HAVE_UNAME
		ctl_putstr(sys_var[CS_SYSTEM].text, str_system,
		    sizeof(str_system) - 1);
#else
		sprintf(str, "%s/%s", utsnamebuf.sysname, utsnamebuf.release);
		ctl_putstr(sys_var[CS_SYSTEM].text, str, strlen(str));
#endif /* HAVE_UNAME */
		break;

	case CS_VERSION:
		ctl_putstr(sys_var[CS_VERSION].text, Version,
		    strlen(Version));
		break;

	case CS_STABIL:
		ctl_putdbl(sys_var[CS_STABIL].text, clock_stability *
		    1e6);
		break;

	case CS_VARLIST:
		{
			char buf[CTL_MAX_DATA_LEN];
			register char *s, *t, *be;
			register const char *ss;
			register int i;
			register struct ctl_var *k;

			s = buf;
			be = buf + sizeof(buf) -
			    strlen(sys_var[CS_VARLIST].text) - 4;
			if (s > be)
				break;	/* really long var name */

			strcpy(s, sys_var[CS_VARLIST].text);
			strcat(s, "=\"");
			s += strlen(s);
			t = s;
			for (k = sys_var; !(k->flags &EOV); k++) {
				if (k->flags & PADDING)
					continue;
				i = strlen(k->text);
				if (s+i+1 >= be)
				break;

				if (s != t)
				*s++ = ',';
				strcpy(s, k->text);
				s += i;
			}

			for (k = ext_sys_var; k && !(k->flags &EOV);
			    k++) {
				if (k->flags & PADDING)
					continue;

				ss = k->text;
				if (!ss)
					continue;

				while (*ss && *ss != '=')
					ss++;
				i = ss - k->text;
				if (s + i + 1 >= be)
					break;

				if (s != t)
				*s++ = ',';
				strncpy(s, k->text,
				    (unsigned)i);
				s += i;
			}
			if (s+2 >= be)
				break;

			*s++ = '"';
			*s = '\0';

			ctl_putdata(buf, (unsigned)( s - buf ),
			    0);
		}
		break;

#ifdef OPENSSL
	case CS_FLAGS:
		if (crypto_flags) {
			ctl_puthex(sys_var[CS_FLAGS].text, crypto_flags);
		}
		break;

	case CS_DIGEST:
		if (crypto_flags) {
			const EVP_MD *dp;

			dp = EVP_get_digestbynid(crypto_flags >> 16);
			strcpy(str, OBJ_nid2ln(EVP_MD_pkey_type(dp)));
			ctl_putstr(sys_var[CS_DIGEST].text, str,
			    strlen(str));
		}
		break;

	case CS_HOST:
		if (sys_hostname != NULL)
			ctl_putstr(sys_var[CS_HOST].text, sys_hostname,
			    strlen(sys_hostname));
		break;

	case CS_CERTIF:
		for (cp = cinfo; cp != NULL; cp = cp->link) {
			sprintf(cbuf, "%s %s 0x%x %u", cp->subject,
			    cp->issuer, cp->flags,
			    ntohl(cp->cert.fstamp));
			ctl_putstr(sys_var[CS_CERTIF].text, cbuf,
			    strlen(cbuf));
		}
		break;

	case CS_PUBLIC:
		if (hostval.fstamp != 0)
			ctl_putuint(sys_var[CS_PUBLIC].text,
			    ntohl(hostval.fstamp));
		break;

	case CS_REVTIME:
		if (hostval.tstamp != 0)
			ctl_putuint(sys_var[CS_REVTIME].text,
			    ntohl(hostval.tstamp));
		break;

	case CS_LEAPTAB:
		if (tai_leap.fstamp != 0)
			ctl_putuint(sys_var[CS_LEAPTAB].text,
			    ntohl(tai_leap.fstamp));
		if (sys_tai != 0)
			ctl_putuint(sys_var[CS_TAI].text, sys_tai);
		break;
#endif /* OPENSSL */
	}
}


/*
 * ctl_putpeer - output a peer variable
 */
static void
ctl_putpeer(
	int varid,
	struct peer *peer
	)
{
#ifdef OPENSSL
	char str[256];
	struct autokey *ap;
#endif /* OPENSSL */

	switch (varid) {

	case CP_CONFIG:
		ctl_putuint(peer_var[CP_CONFIG].text,
		    (unsigned)((peer->flags & FLAG_CONFIG) != 0));
		break;

	case CP_AUTHENABLE:
		ctl_putuint(peer_var[CP_AUTHENABLE].text,
		    (unsigned)((peer->flags & FLAG_AUTHENABLE) != 0));
		break;

	case CP_AUTHENTIC:
		ctl_putuint(peer_var[CP_AUTHENTIC].text,
		    (unsigned)((peer->flags & FLAG_AUTHENTIC) != 0));
		break;

	case CP_SRCADR:
		ctl_putadr(peer_var[CP_SRCADR].text, 0,
		    &peer->srcadr);
		break;

	case CP_SRCPORT:
		ctl_putuint(peer_var[CP_SRCPORT].text,
		    ntohs(((struct sockaddr_in*)&peer->srcadr)->sin_port));
		break;

	case CP_DSTADR:
		ctl_putadr(peer_var[CP_DSTADR].text, 0,
		    &(peer->dstadr->sin));
		break;

	case CP_DSTPORT:
		ctl_putuint(peer_var[CP_DSTPORT].text,
		    (u_long)(peer->dstadr ?
		    ntohs(((struct sockaddr_in*)&peer->dstadr->sin)->sin_port) : 0));
		break;

	case CP_LEAP:
		ctl_putuint(peer_var[CP_LEAP].text, peer->leap);
		break;

	case CP_HMODE:
		ctl_putuint(peer_var[CP_HMODE].text, peer->hmode);
		break;

	case CP_STRATUM:
		ctl_putuint(peer_var[CP_STRATUM].text, peer->stratum);
		break;

	case CP_PPOLL:
		ctl_putuint(peer_var[CP_PPOLL].text, peer->ppoll);
		break;

	case CP_HPOLL:
		ctl_putuint(peer_var[CP_HPOLL].text, peer->hpoll);
		break;

	case CP_PRECISION:
		ctl_putint(peer_var[CP_PRECISION].text,
		    peer->precision);
		break;

	case CP_ROOTDELAY:
		ctl_putdbl(peer_var[CP_ROOTDELAY].text,
		    peer->rootdelay * 1e3);
		break;

	case CP_ROOTDISPERSION:
		ctl_putdbl(peer_var[CP_ROOTDISPERSION].text,
		    peer->rootdispersion * 1e3);
		break;

	case CP_REFID:
		if (peer->flags & FLAG_REFCLOCK) {
			if (peer->stratum > 0)
				ctl_putadr(peer_var[CP_REFID].text,
				    peer->refid, NULL);
			else
				ctl_putid(peer_var[CP_REFID].text,
				   (char *)&peer->refid);
		} else {
			if (peer->stratum > 1 && peer->stratum <
			    STRATUM_UNSPEC)
				ctl_putadr(peer_var[CP_REFID].text,
				    peer->refid, NULL);
			else
				ctl_putid(peer_var[CP_REFID].text,
				    (char *)&peer->refid);
		}
		break;

	case CP_REFTIME:
		ctl_putts(peer_var[CP_REFTIME].text, &peer->reftime);
		break;

	case CP_ORG:
		ctl_putts(peer_var[CP_ORG].text, &peer->org);
		break;

	case CP_REC:
		ctl_putts(peer_var[CP_REC].text, &peer->rec);
		break;

	case CP_XMT:
		ctl_putts(peer_var[CP_XMT].text, &peer->xmt);
		break;

	case CP_REACH:
		ctl_puthex(peer_var[CP_REACH].text, peer->reach);
		break;

	case CP_FLASH:
		ctl_puthex(peer_var[CP_FLASH].text, peer->flash);
		break;

	case CP_TTL:
		ctl_putint(peer_var[CP_TTL].text, sys_ttl[peer->ttl]);
		break;

	case CP_VALID:
		ctl_putuint(peer_var[CP_VALID].text, peer->unreach);
		break;

	case CP_TIMER:
		ctl_putuint(peer_var[CP_TIMER].text,
		    peer->nextdate - current_time);
		break;

	case CP_DELAY:
		ctl_putdbl(peer_var[CP_DELAY].text, peer->delay * 1e3);
		break;

	case CP_OFFSET:
		ctl_putdbl(peer_var[CP_OFFSET].text, peer->offset *
		    1e3);
		break;

	case CP_JITTER:
		ctl_putdbl(peer_var[CP_JITTER].text,
		    SQRT(peer->jitter) * 1e3);
		break;

	case CP_DISPERSION:
		ctl_putdbl(peer_var[CP_DISPERSION].text, peer->disp *
		    1e3);
		break;

	case CP_KEYID:
		ctl_putuint(peer_var[CP_KEYID].text, peer->keyid);
		break;

	case CP_FILTDELAY:
		ctl_putarray(peer_var[CP_FILTDELAY].text,
		    peer->filter_delay, (int)peer->filter_nextpt);
		break;

	case CP_FILTOFFSET:
		ctl_putarray(peer_var[CP_FILTOFFSET].text,
		    peer->filter_offset, (int)peer->filter_nextpt);
		break;

	case CP_FILTERROR:
		ctl_putarray(peer_var[CP_FILTERROR].text,
		    peer->filter_disp, (int)peer->filter_nextpt);
		break;

	case CP_PMODE:
		ctl_putuint(peer_var[CP_PMODE].text, peer->pmode);
		break;

	case CP_RECEIVED:
		ctl_putuint(peer_var[CP_RECEIVED].text, peer->received);
		break;

	case CP_SENT:
		ctl_putuint(peer_var[CP_SENT].text, peer->sent);
		break;

	case CP_VARLIST:
		{
			char buf[CTL_MAX_DATA_LEN];
			register char *s, *t, *be;
			register int i;
			register struct ctl_var *k;

			s = buf;
			be = buf + sizeof(buf) -
			    strlen(peer_var[CP_VARLIST].text) - 4;
			if (s > be)
				break;	/* really long var name */

			strcpy(s, peer_var[CP_VARLIST].text);
			strcat(s, "=\"");
			s += strlen(s);
			t = s;
			for (k = peer_var; !(k->flags &EOV); k++) {
				if (k->flags & PADDING)
					continue;

				i = strlen(k->text);
				if (s + i + 1 >= be)
				break;

				if (s != t)
					*s++ = ',';
				strcpy(s, k->text);
				s += i;
			}
			if (s+2 >= be)
				break;

			*s++ = '"';
			*s = '\0';
			ctl_putdata(buf, (unsigned)(s - buf), 0);
		}
		break;
#ifdef OPENSSL
	case CP_FLAGS:
		if (peer->crypto)
			ctl_puthex(peer_var[CP_FLAGS].text, peer->crypto);
		break;

	case CP_DIGEST:
		if (peer->crypto) {
			const EVP_MD *dp;

			dp = EVP_get_digestbynid(peer->crypto >> 16);
			strcpy(str, OBJ_nid2ln(EVP_MD_pkey_type(dp)));
			ctl_putstr(peer_var[CP_DIGEST].text, str,
       	                     strlen(str));
		}
		break;

	case CP_HOST:
		if (peer->subject != NULL)
			ctl_putstr(peer_var[CP_HOST].text, peer->subject,
			    strlen(peer->subject));
		break;

	case CP_INITSEQ:
		if ((ap = (struct autokey *)peer->recval.ptr) == NULL)
			break;
		ctl_putint(peer_var[CP_INITSEQ].text, ap->seq);
		ctl_puthex(peer_var[CP_INITKEY].text, ap->key);
		ctl_putuint(peer_var[CP_INITTSP].text,
		    peer->recval.tstamp);
		break;
#endif /* OPENSSL */
	}
}


#ifdef REFCLOCK
/*
 * ctl_putclock - output clock variables
 */
static void
ctl_putclock(
	int varid,
	struct refclockstat *clock_stat,
	int mustput
	)
{
	switch(varid) {

	case CC_TYPE:
		if (mustput || clock_stat->clockdesc == NULL
			|| *(clock_stat->clockdesc) == '\0') {
			ctl_putuint(clock_var[CC_TYPE].text, clock_stat->type);
		}
		break;
	case CC_TIMECODE:
		ctl_putstr(clock_var[CC_TIMECODE].text,
		    clock_stat->p_lastcode,
		    (unsigned)clock_stat->lencode);
		break;

	case CC_POLL:
		ctl_putuint(clock_var[CC_POLL].text, clock_stat->polls);
		break;

	case CC_NOREPLY:
		ctl_putuint(clock_var[CC_NOREPLY].text,
		    clock_stat->noresponse);
		break;

	case CC_BADFORMAT:
		ctl_putuint(clock_var[CC_BADFORMAT].text,
		    clock_stat->badformat);
		break;

	case CC_BADDATA:
		ctl_putuint(clock_var[CC_BADDATA].text,
		    clock_stat->baddata);
		break;

	case CC_FUDGETIME1:
		if (mustput || (clock_stat->haveflags & CLK_HAVETIME1))
			ctl_putdbl(clock_var[CC_FUDGETIME1].text,
			    clock_stat->fudgetime1 * 1e3);
		break;

	case CC_FUDGETIME2:
		if (mustput || (clock_stat->haveflags & CLK_HAVETIME2)) 			ctl_putdbl(clock_var[CC_FUDGETIME2].text,
			    clock_stat->fudgetime2 * 1e3);
		break;

	case CC_FUDGEVAL1:
		if (mustput || (clock_stat->haveflags & CLK_HAVEVAL1))
			ctl_putint(clock_var[CC_FUDGEVAL1].text,
			    clock_stat->fudgeval1);
		break;

	case CC_FUDGEVAL2:
		if (mustput || (clock_stat->haveflags & CLK_HAVEVAL2)) {
			if (clock_stat->fudgeval1 > 1)
				ctl_putadr(clock_var[CC_FUDGEVAL2].text,
				    (u_int32)clock_stat->fudgeval2, NULL);
			else
				ctl_putid(clock_var[CC_FUDGEVAL2].text,
				    (char *)&clock_stat->fudgeval2);
		}
		break;

	case CC_FLAGS:
		if (mustput || (clock_stat->haveflags &	(CLK_HAVEFLAG1 |
		    CLK_HAVEFLAG2 | CLK_HAVEFLAG3 | CLK_HAVEFLAG4)))
			ctl_putuint(clock_var[CC_FLAGS].text,
			    clock_stat->flags);
		break;

	case CC_DEVICE:
		if (clock_stat->clockdesc == NULL ||
		    *(clock_stat->clockdesc) == '\0') {
			if (mustput)
				ctl_putstr(clock_var[CC_DEVICE].text,
				    "", 0);
		} else {
			ctl_putstr(clock_var[CC_DEVICE].text,
			    clock_stat->clockdesc,
			    strlen(clock_stat->clockdesc));
		}
		break;

	case CC_VARLIST:
		{
			char buf[CTL_MAX_DATA_LEN];
			register char *s, *t, *be;
			register const char *ss;
			register int i;
			register struct ctl_var *k;

			s = buf;
			be = buf + sizeof(buf);
			if (s + strlen(clock_var[CC_VARLIST].text) + 4 >
			    be)
				break;	/* really long var name */

			strcpy(s, clock_var[CC_VARLIST].text);
			strcat(s, "=\"");
			s += strlen(s);
			t = s;

			for (k = clock_var; !(k->flags &EOV); k++) {
				if (k->flags & PADDING)
					continue;

				i = strlen(k->text);
				if (s + i + 1 >= be)
					break;

				if (s != t)
				*s++ = ',';
				strcpy(s, k->text);
				s += i;
			}

			for (k = clock_stat->kv_list; k && !(k->flags &
			    EOV); k++) {
				if (k->flags & PADDING)
					continue;

				ss = k->text;
				if (!ss)
					continue;

				while (*ss && *ss != '=')
					ss++;
				i = ss - k->text;
				if (s+i+1 >= be)
					break;

				if (s != t)
					*s++ = ',';
				strncpy(s, k->text, (unsigned)i);
				s += i;
				*s = '\0';
			}
			if (s+2 >= be)
				break;

			*s++ = '"';
			*s = '\0';
			ctl_putdata(buf, (unsigned)( s - buf ), 0);
		}
		break;
	}
}
#endif



/*
 * ctl_getitem - get the next data item from the incoming packet
 */
static struct ctl_var *
ctl_getitem(
	struct ctl_var *var_list,
	char **data
	)
{
	register struct ctl_var *v;
	register char *cp;
	register char *tp;
	static struct ctl_var eol = { 0, EOV, };
	static char buf[128];

	/*
	 * Delete leading commas and white space
	 */
	while (reqpt < reqend && (*reqpt == ',' ||
	    isspace((int)*reqpt)))
		reqpt++;
	if (reqpt >= reqend)
		return (0);

	if (var_list == (struct ctl_var *)0)
		return (&eol);

	/*
	 * Look for a first character match on the tag.  If we find
	 * one, see if it is a full match.
	 */
	v = var_list;
	cp = reqpt;
	while (!(v->flags & EOV)) {
		if (!(v->flags & PADDING) && *cp == *(v->text)) {
			tp = v->text;
			while (*tp != '\0' && *tp != '=' && cp <
			    reqend && *cp == *tp) {
				cp++;
				tp++;
			}
			if ((*tp == '\0') || (*tp == '=')) {
				while (cp < reqend && isspace((int)*cp))
					cp++;
				if (cp == reqend || *cp == ',') {
					buf[0] = '\0';
					*data = buf;
					if (cp < reqend)
						cp++;
					reqpt = cp;
					return v;
				}
				if (*cp == '=') {
					cp++;
					tp = buf;
					while (cp < reqend && isspace((int)*cp))
						cp++;
					while (cp < reqend && *cp != ',') {
						*tp++ = *cp++;
						if (tp >= buf + sizeof(buf)) {
							ctl_error(CERR_BADFMT);
							numctlbadpkts++;
							msyslog(LOG_WARNING,
		"Possible 'ntpdx' exploit from %s:%d (possibly spoofed)\n",
		stoa(rmt_addr), SRCPORT(rmt_addr)
								);
							return (0);
						}
					}
					if (cp < reqend)
						cp++;
					*tp-- = '\0';
					while (tp > buf) {
						*tp-- = '\0';
						if (!isspace((int)(*tp)))
							break;
					}
					reqpt = cp;
					*data = buf;
					return (v);
				}
			}
			cp = reqpt;
		}
		v++;
	}
	return v;
}


/*
 * control_unspec - response to an unspecified op-code
 */
/*ARGSUSED*/
static void
control_unspec(
	struct recvbuf *rbufp,
	int restrict_mask
	)
{
	struct peer *peer;

	/*
	 * What is an appropriate response to an unspecified op-code?
	 * I return no errors and no data, unless a specified assocation
	 * doesn't exist.
	 */
	if (res_associd != 0) {
		if ((peer = findpeerbyassoc(res_associd)) == 0) {
			ctl_error(CERR_BADASSOC);
			return;
		}
		rpkt.status = htons(ctlpeerstatus(peer));
	} else {
		rpkt.status = htons(ctlsysstatus());
	}
	ctl_flushpkt(0);
}


/*
 * read_status - return either a list of associd's, or a particular
 * peer's status.
 */
/*ARGSUSED*/
static void
read_status(
	struct recvbuf *rbufp,
	int restrict_mask
	)
{
	register int i;
	register struct peer *peer;
	u_short ass_stat[CTL_MAX_DATA_LEN / sizeof(u_short)];

#ifdef DEBUG
	if (debug > 2)
		printf("read_status: ID %d\n", res_associd);
#endif
	/*
	 * Two choices here. If the specified association ID is
	 * zero we return all known assocation ID's.  Otherwise
	 * we return a bunch of stuff about the particular peer.
	 */
	if (res_associd == 0) {
		register int n;

		n = 0;
		rpkt.status = htons(ctlsysstatus());
		for (i = 0; i < HASH_SIZE; i++) {
			for (peer = assoc_hash[i]; peer != 0;
				peer = peer->ass_next) {
				ass_stat[n++] = htons(peer->associd);
				ass_stat[n++] =
				    htons(ctlpeerstatus(peer));
				if (n ==
				    CTL_MAX_DATA_LEN/sizeof(u_short)) {
					ctl_putdata((char *)ass_stat,
					    n * sizeof(u_short), 1);
					n = 0;
				}
			}
		}

		if (n != 0)
			ctl_putdata((char *)ass_stat, n *
			    sizeof(u_short), 1);
		ctl_flushpkt(0);
	} else {
		peer = findpeerbyassoc(res_associd);
		if (peer == 0) {
			ctl_error(CERR_BADASSOC);
		} else {
			register u_char *cp;

			rpkt.status = htons(ctlpeerstatus(peer));
			if (res_authokay)
				peer->num_events = 0;
			/*
			 * For now, output everything we know about the
			 * peer. May be more selective later.
			 */
			for (cp = def_peer_var; *cp != 0; cp++)
				ctl_putpeer((int)*cp, peer);
			ctl_flushpkt(0);
		}
	}
}


/*
 * read_variables - return the variables the caller asks for
 */
/*ARGSUSED*/
static void
read_variables(
	struct recvbuf *rbufp,
	int restrict_mask
	)
{
	register struct ctl_var *v;
	register int i;
	char *valuep;
	u_char *wants;
	unsigned int gotvar = (CS_MAXCODE > CP_MAXCODE) ? (CS_MAXCODE +
	    1) : (CP_MAXCODE + 1);
	if (res_associd == 0) {
		/*
		 * Wants system variables. Figure out which he wants
		 * and give them to him.
		 */
		rpkt.status = htons(ctlsysstatus());
		if (res_authokay)
			ctl_sys_num_events = 0;
		gotvar += count_var(ext_sys_var);
		wants = (u_char *)emalloc(gotvar);
		memset((char *)wants, 0, gotvar);
		gotvar = 0;
		while ((v = ctl_getitem(sys_var, &valuep)) != 0) {
			if (v->flags & EOV) {
				if ((v = ctl_getitem(ext_sys_var,
				    &valuep)) != 0) {
					if (v->flags & EOV) {
						ctl_error(CERR_UNKNOWNVAR);
						free((char *)wants);
						return;
					}
					wants[CS_MAXCODE + 1 +
					    v->code] = 1;
					gotvar = 1;
					continue;
				} else {
					break; /* shouldn't happen ! */
				}
			}
			wants[v->code] = 1;
			gotvar = 1;
		}
		if (gotvar) {
			for (i = 1; i <= CS_MAXCODE; i++)
				if (wants[i])
					ctl_putsys(i);
			for (i = 0; ext_sys_var &&
			    !(ext_sys_var[i].flags & EOV); i++)
				if (wants[i + CS_MAXCODE + 1])
					ctl_putdata(ext_sys_var[i].text,
					    strlen(ext_sys_var[i].text),
					    0);
		} else {
			register u_char *cs;
			register struct ctl_var *kv;

			for (cs = def_sys_var; *cs != 0; cs++)
				ctl_putsys((int)*cs);
			for (kv = ext_sys_var; kv && !(kv->flags & EOV);
			    kv++)
				if (kv->flags & DEF)
					ctl_putdata(kv->text,
					    strlen(kv->text), 0);
		}
		free((char *)wants);
	} else {
		register struct peer *peer;

		/*
		 * Wants info for a particular peer. See if we know
		 * the guy.
		 */
		peer = findpeerbyassoc(res_associd);
		if (peer == 0) {
			ctl_error(CERR_BADASSOC);
			return;
		}
		rpkt.status = htons(ctlpeerstatus(peer));
		if (res_authokay)
			peer->num_events = 0;
		wants = (u_char *)emalloc(gotvar);
		memset((char*)wants, 0, gotvar);
		gotvar = 0;
		while ((v = ctl_getitem(peer_var, &valuep)) != 0) {
			if (v->flags & EOV) {
				ctl_error(CERR_UNKNOWNVAR);
				free((char *)wants);
				return;
			}
			wants[v->code] = 1;
			gotvar = 1;
		}
		if (gotvar) {
			for (i = 1; i <= CP_MAXCODE; i++)
				if (wants[i])
					ctl_putpeer(i, peer);
		} else {
			register u_char *cp;

			for (cp = def_peer_var; *cp != 0; cp++)
				ctl_putpeer((int)*cp, peer);
		}
		free((char *)wants);
	}
	ctl_flushpkt(0);
}


/*
 * write_variables - write into variables. We only allow leap bit
 * writing this way.
 */
/*ARGSUSED*/
static void
write_variables(
	struct recvbuf *rbufp,
	int restrict_mask
	)
{
	register struct ctl_var *v;
	register int ext_var;
	char *valuep;
	long val;

	/*
	 * If he's trying to write into a peer tell him no way
	 */
	if (res_associd != 0) {
		ctl_error(CERR_PERMISSION);
		return;
	}

	/*
	 * Set status
	 */
	rpkt.status = htons(ctlsysstatus());

	/*
	 * Look through the variables. Dump out at the first sign of
	 * trouble.
	 */
	while ((v = ctl_getitem(sys_var, &valuep)) != 0) {
		ext_var = 0;
		if (v->flags & EOV) {
			if ((v = ctl_getitem(ext_sys_var, &valuep)) !=
			    0) {
				if (v->flags & EOV) {
					ctl_error(CERR_UNKNOWNVAR);
					return;
				}
				ext_var = 1;
			} else {
				break;
			}
		}
		if (!(v->flags & CAN_WRITE)) {
			ctl_error(CERR_PERMISSION);
			return;
		}
		if (!ext_var && (*valuep == '\0' || !atoint(valuep,
		    &val))) {
			ctl_error(CERR_BADFMT);
			return;
		}
		if (!ext_var && (val & ~LEAP_NOTINSYNC) != 0) {
			ctl_error(CERR_BADVALUE);
			return;
		}

		if (ext_var) {
			char *s = (char *)emalloc(strlen(v->text) +
			    strlen(valuep) + 2);
			const char *t;
			char *tt = s;

			t = v->text;
			while (*t && *t != '=')
				*tt++ = *t++;

			*tt++ = '=';
			strcat(tt, valuep);
			set_sys_var(s, strlen(s)+1, v->flags);
			free(s);
		} else {
			/*
			 * This one seems sane. Save it.
			 */
			switch(v->code) {

			case CS_LEAP:
			default:
				ctl_error(CERR_UNSPEC); /* really */
				return;
			}
		}
	}

	/*
	 * If we got anything, do it. xxx nothing to do ***
	 */
	/*
	  if (leapind != ~0 || leapwarn != ~0) {
	  	if (!leap_setleap((int)leapind, (int)leapwarn)) {
	  		ctl_error(CERR_PERMISSION);
	  		return;
	  	}
	  }
	*/
	ctl_flushpkt(0);
}


/*
 * read_clock_status - return clock radio status
 */
/*ARGSUSED*/
static void
read_clock_status(
	struct recvbuf *rbufp,
	int restrict_mask
	)
{
#ifndef REFCLOCK
	/*
	 * If no refclock support, no data to return
	 */
	ctl_error(CERR_BADASSOC);
#else
	register struct ctl_var *v;
	register int i;
	register struct peer *peer;
	char *valuep;
	u_char *wants;
	unsigned int gotvar;
	struct refclockstat clock_stat;

	if (res_associd == 0) {

		/*
		 * Find a clock for this jerk.	If the system peer
		 * is a clock use it, else search the hash tables
		 * for one.
		 */
		if (sys_peer != 0 && (sys_peer->flags & FLAG_REFCLOCK))
		    {
			peer = sys_peer;
		} else {
			peer = 0;
			for (i = 0; peer == 0 && i < HASH_SIZE; i++) {
				for (peer = assoc_hash[i]; peer != 0;
					peer = peer->ass_next) {
					if (peer->flags & FLAG_REFCLOCK)
						break;
				}
			}
			if (peer == 0) {
				ctl_error(CERR_BADASSOC);
				return;
			}
		}
	} else {
		peer = findpeerbyassoc(res_associd);
		if (peer == 0 || !(peer->flags & FLAG_REFCLOCK)) {
			ctl_error(CERR_BADASSOC);
			return;
		}
	}

	/*
	 * If we got here we have a peer which is a clock. Get his
	 * status.
	 */
	clock_stat.kv_list = (struct ctl_var *)0;
	refclock_control(&peer->srcadr, (struct refclockstat *)0,
	    &clock_stat);

	/*
	 * Look for variables in the packet.
	 */
	rpkt.status = htons(ctlclkstatus(&clock_stat));
	gotvar = CC_MAXCODE + 1 + count_var(clock_stat.kv_list);
	wants = (u_char *)emalloc(gotvar);
	memset((char*)wants, 0, gotvar);
	gotvar = 0;
	while ((v = ctl_getitem(clock_var, &valuep)) != 0) {
		if (v->flags & EOV) {
			if ((v = ctl_getitem(clock_stat.kv_list,
			    &valuep)) != 0) {
				if (v->flags & EOV) {
					ctl_error(CERR_UNKNOWNVAR);
					free((char*)wants);
					free_varlist(clock_stat.kv_list);
					return;
				}
				wants[CC_MAXCODE + 1 + v->code] = 1;
				gotvar = 1;
				continue;
			} else {
				break; /* shouldn't happen ! */
			}
		}
		wants[v->code] = 1;
		gotvar = 1;
	}

	if (gotvar) {
		for (i = 1; i <= CC_MAXCODE; i++)
			if (wants[i])
			ctl_putclock(i, &clock_stat, 1);
		for (i = 0; clock_stat.kv_list &&
		    !(clock_stat.kv_list[i].flags & EOV); i++)
			if (wants[i + CC_MAXCODE + 1])
				ctl_putdata(clock_stat.kv_list[i].text,
				    strlen(clock_stat.kv_list[i].text),
				    0);
	} else {
		register u_char *cc;
		register struct ctl_var *kv;

		for (cc = def_clock_var; *cc != 0; cc++)
			ctl_putclock((int)*cc, &clock_stat, 0);
		for (kv = clock_stat.kv_list; kv && !(kv->flags & EOV);
		    kv++)
			if (kv->flags & DEF)
				ctl_putdata(kv->text, strlen(kv->text),
				    0);
	}

	free((char*)wants);
	free_varlist(clock_stat.kv_list);

	ctl_flushpkt(0);
#endif
}


/*
 * write_clock_status - we don't do this
 */
/*ARGSUSED*/
static void
write_clock_status(
	struct recvbuf *rbufp,
	int restrict_mask
	)
{
	ctl_error(CERR_PERMISSION);
}

/*
 * Trap support from here on down. We send async trap messages when the
 * upper levels report trouble. Traps can by set either by control
 * messages or by configuration.
 */
/*
 * set_trap - set a trap in response to a control message
 */
static void
set_trap(
	struct recvbuf *rbufp,
	int restrict_mask
	)
{
	int traptype;

	/*
	 * See if this guy is allowed
	 */
	if (restrict_mask & RES_NOTRAP) {
		ctl_error(CERR_PERMISSION);
		return;
	}

	/*
	 * Determine his allowed trap type.
	 */
	traptype = TRAP_TYPE_PRIO;
	if (restrict_mask & RES_LPTRAP)
		traptype = TRAP_TYPE_NONPRIO;

	/*
	 * Call ctlsettrap() to do the work.  Return
	 * an error if it can't assign the trap.
	 */
	if (!ctlsettrap(&rbufp->recv_srcadr, rbufp->dstadr, traptype,
	    (int)res_version))
		ctl_error(CERR_NORESOURCE);
	ctl_flushpkt(0);
}


/*
 * unset_trap - unset a trap in response to a control message
 */
static void
unset_trap(
	struct recvbuf *rbufp,
	int restrict_mask
	)
{
	int traptype;

	/*
	 * We don't prevent anyone from removing his own trap unless the
	 * trap is configured. Note we also must be aware of the
	 * possibility that restriction flags were changed since this
	 * guy last set his trap. Set the trap type based on this.
	 */
	traptype = TRAP_TYPE_PRIO;
	if (restrict_mask & RES_LPTRAP)
		traptype = TRAP_TYPE_NONPRIO;

	/*
	 * Call ctlclrtrap() to clear this out.
	 */
	if (!ctlclrtrap(&rbufp->recv_srcadr, rbufp->dstadr, traptype))
		ctl_error(CERR_BADASSOC);
	ctl_flushpkt(0);
}


/*
 * ctlsettrap - called to set a trap
 */
int
ctlsettrap(
	struct sockaddr_storage *raddr,
	struct interface *linter,
	int traptype,
	int version
	)
{
	register struct ctl_trap *tp;
	register struct ctl_trap *tptouse;

	/*
	 * See if we can find this trap.  If so, we only need update
	 * the flags and the time.
	 */
	if ((tp = ctlfindtrap(raddr, linter)) != NULL) {
		switch (traptype) {

		case TRAP_TYPE_CONFIG:
			tp->tr_flags = TRAP_INUSE|TRAP_CONFIGURED;
			break;

		case TRAP_TYPE_PRIO:
			if (tp->tr_flags & TRAP_CONFIGURED)
				return (1); /* don't change anything */
			tp->tr_flags = TRAP_INUSE;
			break;

		case TRAP_TYPE_NONPRIO:
			if (tp->tr_flags & TRAP_CONFIGURED)
				return (1); /* don't change anything */
			tp->tr_flags = TRAP_INUSE|TRAP_NONPRIO;
			break;
		}
		tp->tr_settime = current_time;
		tp->tr_resets++;
		return (1);
	}

	/*
	 * First we heard of this guy.	Try to find a trap structure
	 * for him to use, clearing out lesser priority guys if we
	 * have to. Clear out anyone who's expired while we're at it.
	 */
	tptouse = NULL;
	for (tp = ctl_trap; tp < &ctl_trap[CTL_MAXTRAPS]; tp++) {
		if ((tp->tr_flags & TRAP_INUSE) &&
		    !(tp->tr_flags & TRAP_CONFIGURED) &&
		    ((tp->tr_settime + CTL_TRAPTIME) > current_time)) {
			tp->tr_flags = 0;
			num_ctl_traps--;
		}
		if (!(tp->tr_flags & TRAP_INUSE)) {
			tptouse = tp;
		} else if (!(tp->tr_flags & TRAP_CONFIGURED)) {
			switch (traptype) {

			case TRAP_TYPE_CONFIG:
				if (tptouse == NULL) {
					tptouse = tp;
					break;
				}
				if (tptouse->tr_flags & TRAP_NONPRIO &&
				    !(tp->tr_flags & TRAP_NONPRIO))
					break;

				if (!(tptouse->tr_flags & TRAP_NONPRIO)
				    && tp->tr_flags & TRAP_NONPRIO) {
					tptouse = tp;
					break;
				}
				if (tptouse->tr_origtime <
				    tp->tr_origtime)
					tptouse = tp;
				break;

			case TRAP_TYPE_PRIO:
				if (tp->tr_flags & TRAP_NONPRIO) {
					if (tptouse == NULL ||
					    (tptouse->tr_flags &
					    TRAP_INUSE &&
					    tptouse->tr_origtime <
					    tp->tr_origtime))
						tptouse = tp;
				}
				break;

			case TRAP_TYPE_NONPRIO:
				break;
			}
		}
	}

	/*
	 * If we don't have room for him return an error.
	 */
	if (tptouse == NULL)
		return (0);

	/*
	 * Set up this structure for him.
	 */
	tptouse->tr_settime = tptouse->tr_origtime = current_time;
	tptouse->tr_count = tptouse->tr_resets = 0;
	tptouse->tr_sequence = 1;
	tptouse->tr_addr = *raddr;
	tptouse->tr_localaddr = linter;
	tptouse->tr_version = version;
	tptouse->tr_flags = TRAP_INUSE;
	if (traptype == TRAP_TYPE_CONFIG)
		tptouse->tr_flags |= TRAP_CONFIGURED;
	else if (traptype == TRAP_TYPE_NONPRIO)
		tptouse->tr_flags |= TRAP_NONPRIO;
	num_ctl_traps++;
	return (1);
}


/*
 * ctlclrtrap - called to clear a trap
 */
int
ctlclrtrap(
	struct sockaddr_storage *raddr,
	struct interface *linter,
	int traptype
	)
{
	register struct ctl_trap *tp;

	if ((tp = ctlfindtrap(raddr, linter)) == NULL)
		return (0);

	if (tp->tr_flags & TRAP_CONFIGURED
		&& traptype != TRAP_TYPE_CONFIG)
		return (0);

	tp->tr_flags = 0;
	num_ctl_traps--;
	return (1);
}


/*
 * ctlfindtrap - find a trap given the remote and local addresses
 */
static struct ctl_trap *
ctlfindtrap(
	struct sockaddr_storage *raddr,
	struct interface *linter
	)
{
	register struct ctl_trap *tp;

	for (tp = ctl_trap; tp < &ctl_trap[CTL_MAXTRAPS]; tp++) {
		if ((tp->tr_flags & TRAP_INUSE)
		    && (NSRCPORT(raddr) == NSRCPORT(&tp->tr_addr))
		    && SOCKCMP(raddr, &tp->tr_addr)
	 	    && (linter == tp->tr_localaddr) )
		return (tp);
	}
	return (struct ctl_trap *)NULL;
}


/*
 * report_event - report an event to the trappers
 */
void
report_event(
	int err,
	struct peer *peer
	)
{
	register int i;

	/*
	 * Record error code in proper spots, but have mercy on the
	 * log file.
	 */
	if (!(err & (PEER_EVENT | CRPT_EVENT))) {
		if (ctl_sys_num_events < CTL_SYS_MAXEVENTS)
			ctl_sys_num_events++;
		if (ctl_sys_last_event != (u_char)err) {
			NLOG(NLOG_SYSEVENT)
			    msyslog(LOG_INFO, "system event '%s' (0x%02x) status '%s' (0x%02x)",
			    eventstr(err), err,
			    sysstatstr(ctlsysstatus()), ctlsysstatus());
#ifdef DEBUG
			if (debug)
				printf("report_event: system event '%s' (0x%02x) status '%s' (0x%02x)\n",
				    eventstr(err), err,
				    sysstatstr(ctlsysstatus()),
				    ctlsysstatus());
#endif
			ctl_sys_last_event = (u_char)err;
		}
	} else if (peer != 0) {
		char *src;

#ifdef REFCLOCK
		if (ISREFCLOCKADR(&peer->srcadr))
			src = refnumtoa(&peer->srcadr);
		else
#endif
			src = stoa(&peer->srcadr);

		peer->last_event = (u_char)(err & ~PEER_EVENT);
		if (peer->num_events < CTL_PEER_MAXEVENTS)
			peer->num_events++;
		NLOG(NLOG_PEEREVENT)
		    msyslog(LOG_INFO, "peer %s event '%s' (0x%02x) status '%s' (0x%02x)",
		    src, eventstr(err), err,
		    peerstatstr(ctlpeerstatus(peer)),
		    ctlpeerstatus(peer));
#ifdef DEBUG
		if (debug)
			printf( "peer %s event '%s' (0x%02x) status '%s' (0x%02x)\n",
			    src, eventstr(err), err,
			    peerstatstr(ctlpeerstatus(peer)),
			    ctlpeerstatus(peer));
#endif
	} else {
		msyslog(LOG_ERR,
		    "report_event: err '%s' (0x%02x), no peer",
		    eventstr(err), err);
#ifdef DEBUG
		printf(
		    "report_event: peer event '%s' (0x%02x), no peer\n",
		    eventstr(err), err);
#endif
		return;
	}

	/*
	 * If no trappers, return.
	 */
	if (num_ctl_traps <= 0)
		return;

	/*
	 * Set up the outgoing packet variables
	 */
	res_opcode = CTL_OP_ASYNCMSG;
	res_offset = 0;
	res_async = 1;
	res_authenticate = 0;
	datapt = rpkt.data;
	dataend = &(rpkt.data[CTL_MAX_DATA_LEN]);
	if (!(err & PEER_EVENT)) {
		rpkt.associd = 0;
		rpkt.status = htons(ctlsysstatus());

		/*
		 * For now, put everything we know about system
		 * variables. Don't send crypto strings.
		 */
		for (i = 1; i <= CS_MAXCODE; i++) {
#ifdef OPENSSL
			if (i > CS_VARLIST)
				continue;
#endif /* OPENSSL */
			ctl_putsys(i);
		}
#ifdef REFCLOCK
		/*
		 * for clock exception events: add clock variables to
		 * reflect info on exception
		 */
		if (err == EVNT_CLOCKEXCPT) {
			struct refclockstat clock_stat;
			struct ctl_var *kv;

			clock_stat.kv_list = (struct ctl_var *)0;
			refclock_control(&peer->srcadr,
			    (struct refclockstat *)0, &clock_stat);
			ctl_puthex("refclockstatus",
			    ctlclkstatus(&clock_stat));
			for (i = 1; i <= CC_MAXCODE; i++)
				ctl_putclock(i, &clock_stat, 0);
			for (kv = clock_stat.kv_list; kv &&
			    !(kv->flags & EOV); kv++)
				if (kv->flags & DEF)
					ctl_putdata(kv->text,
					    strlen(kv->text), 0);
			free_varlist(clock_stat.kv_list);
		}
#endif /* REFCLOCK */
	} else {
		rpkt.associd = htons(peer->associd);
		rpkt.status = htons(ctlpeerstatus(peer));

		/*
		 * Dump it all. Later, maybe less.
		 */
		for (i = 1; i <= CP_MAXCODE; i++)
#ifdef OPENSSL
			if (i > CP_VARLIST)
				continue;
#endif /* OPENSSL */
			ctl_putpeer(i, peer);
#ifdef REFCLOCK
		/*
		 * for clock exception events: add clock variables to
		 * reflect info on exception
		 */
		if (err == EVNT_PEERCLOCK) {
			struct refclockstat clock_stat;
			struct ctl_var *kv;

			clock_stat.kv_list = (struct ctl_var *)0;
			refclock_control(&peer->srcadr,
			    (struct refclockstat *)0, &clock_stat);

			ctl_puthex("refclockstatus",
			    ctlclkstatus(&clock_stat));

			for (i = 1; i <= CC_MAXCODE; i++)
				ctl_putclock(i, &clock_stat, 0);
			for (kv = clock_stat.kv_list; kv &&
			    !(kv->flags & EOV); kv++)
				if (kv->flags & DEF)
					ctl_putdata(kv->text,
					    strlen(kv->text), 0);
			free_varlist(clock_stat.kv_list);
		}
#endif /* REFCLOCK */
	}

	/*
	 * We're done, return.
	 */
	ctl_flushpkt(0);
}


/*
 * ctl_clr_stats - clear stat counters
 */
void
ctl_clr_stats(void)
{
	ctltimereset = current_time;
	numctlreq = 0;
	numctlbadpkts = 0;
	numctlresponses = 0;
	numctlfrags = 0;
	numctlerrors = 0;
	numctlfrags = 0;
	numctltooshort = 0;
	numctlinputresp = 0;
	numctlinputfrag = 0;
	numctlinputerr = 0;
	numctlbadoffset = 0;
	numctlbadversion = 0;
	numctldatatooshort = 0;
	numctlbadop = 0;
	numasyncmsgs = 0;
}

static u_long
count_var(
	struct ctl_var *k
	)
{
	register u_long c;

	if (!k)
		return (0);

	c = 0;
	while (!(k++->flags & EOV))
		c++;
	return (c);
}

char *
add_var(
	struct ctl_var **kv,
	u_long size,
	int def
	)
{
	register u_long c;
	register struct ctl_var *k;

	c = count_var(*kv);

	k = *kv;
	*kv  = (struct ctl_var *)emalloc((c+2)*sizeof(struct ctl_var));
	if (k) {
		memmove((char *)*kv, (char *)k,
		    sizeof(struct ctl_var)*c);
		free((char *)k);
	}
	(*kv)[c].code  = (u_short) c;
	(*kv)[c].text  = (char *)emalloc(size);
	(*kv)[c].flags = def;
	(*kv)[c+1].code  = 0;
	(*kv)[c+1].text  = (char *)0;
	(*kv)[c+1].flags = EOV;
	return (char *)(*kv)[c].text;
}

void
set_var(
	struct ctl_var **kv,
	const char *data,
	u_long size,
	int def
	)
{
	register struct ctl_var *k;
	register const char *s;
	register const char *t;
	char *td;

	if (!data || !size)
		return;

	if ((k = *kv)) {
		while (!(k->flags & EOV)) {
			s = data;
			t = k->text;
			if (t)	{
				while (*t != '=' && *s - *t == 0) {
					s++;
					t++;
				}
				if (*s == *t && ((*t == '=') || !*t)) {
					free((void *)k->text);
					td = (char *)emalloc(size);
					memmove(td, data, size);
					k->text =td;
					k->flags = def;
					return;
				}
			} else {
				td = (char *)emalloc(size);
				memmove(td, data, size);
				k->text = td;
				k->flags = def;
				return;
			}
			k++;
		}
	}
	td = add_var(kv, size, def);
	memmove(td, data, size);
}

void
set_sys_var(
	char *data,
	u_long size,
	int def
	)
{
	set_var(&ext_sys_var, data, size, def);
}

void
free_varlist(
	struct ctl_var *kv
	)
{
	struct ctl_var *k;
	if (kv) {
		for (k = kv; !(k->flags & EOV); k++)
			free((void *)k->text);
		free((void *)kv);
	}
}<|MERGE_RESOLUTION|>--- conflicted
+++ resolved
@@ -1190,13 +1190,8 @@
 		break;
 
 	case CS_REFID:
-<<<<<<< HEAD
-		if (sys_stratum > 1)
+		if (sys_stratum > 1 && sys_stratum < STRATUM_UNSPEC)
 			ctl_putadr(sys_var[CS_REFID].text, sys_refid, NULL);
-=======
-		if (sys_stratum > 1 && sys_stratum < STRATUM_UNSPEC)
-			ctl_putadr(sys_var[CS_REFID].text, sys_refid);
->>>>>>> 6a48dae0
 		else
 			ctl_putid(sys_var[CS_REFID].text,
 			    (char *)&sys_refid);
