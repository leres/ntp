--- conflicted
+++ resolved
@@ -1,11 +1,11 @@
-<<<<<<< HEAD
 ntpd now syncs to refclocks right away.
 
 Backward-Incomatible changes:
 
 ntpd no longer accepts '-v name' or '-V name' to define internal variables.
 Use '--var name' or '--dvar name' instead. (Bug 817)
-=======
+
+---
 NTP 4.2.4p5 (Harlan Stenn <stenn@ntp.org>, 2008/08/17)
 
 Focus: Minor Bugfixes 
@@ -21,7 +21,6 @@
 A number of minor build system and documentation fixes are included. 
 
 This is a recommended upgrade for Windows. 
->>>>>>> fe9d663b
 
 ---
 NTP 4.2.4p4 (Harlan Stenn <stenn@ntp.org>, 2007/09/10)
