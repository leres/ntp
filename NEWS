<<<<<<< HEAD
* Dynamic interface scanning can now be done [Bug 637, 51?]
* Options processing now uses GNU AutoGen

(4.2.2)
=======
(4.2.2p3)
* Make the ChangeLog file cleaner and easier to read
* [Bug 601] ntpq's decodeint uses an extra level of indirection
* [Bug 657] Different OSes need different sized args for IP_MULTICAST_LOOP
* release engineering/build changes
* Documentation fixes
* Get sntp working under AIX-5
(4.2.2p2) (broken)
>>>>>>> d5053887
* Get sntp working under AIX-5
(4.2.2p1)
* [Bug 661] Use environment variable to specify the base path to openssl.
* Resolve an ambiguity in the copyright notice
* Added some new documentation files
* URL cleanup in the documentation
* [Bug 657]: IP_MULTICAST_LOOP uses a u_char value/size
* quiet gcc4 complaints
* more Coverity fixes
* [Bug 614] manage file descriptors better
* [Bug 632] update kernel PPS offsets when PPS offset is re-configured
* [Bug 637] Ignore UP in*addr_any interfaces
* [Bug 633] Avoid writing files in srcdir
* release engineering/build changes
(4.2.2)
* SNTP
* Many bugfixes
* Implements the current "goal state" of NTPv4
* Autokey improvements
* Much better IPv6 support
* Rewrite of the multicast code
* New version numbering scheme

(4.2.0)
* More stuff than I have time to document
* IPv6 support
* Bugfixes
* call-gap filtering
* wwv and chu refclock improvements
* OpenSSL integration

(4.1.2)
* clock state machine bugfix
* Lose the source port check on incoming packets
* (x)ntpdc compatibility patch
* Virtual IP improvements
* ntp_loopfilter fixes and improvements
* ntpdc improvements
* GOES refclock fix
* JJY driver
* Jupiter refclock fixes
* Neoclock4X refclock fixes
* AIX 5 port
* bsdi port fixes
* Cray unicos port upgrade
* HP MPE/iX port
* Win/NT port upgrade
* Dynix PTX port fixes
* Document conversion from CVS to BK
* readline support for ntpq

(4.1.0)
* CERT problem fixed (99k23)
* Huff-n-Puff filter
* Preparation for OpenSSL support
* Resolver changes/improvements are not backward compatible with mode 7
  requests (which are implementation-specific anyway)
* leap second stuff
* manycast should work now
* ntp-genkeys does new good things.
* scripts/ntp-close
* PPS cleanup and improvements
* readline support for ntpdc
* Crypto/authentication rewrite
* WINNT builds with MD5 by default
* WINNT no longer requires Perl for building with Visual C++ 6.0
* algorithmic improvements, bugfixes
* Solaris dosynctodr info update
* html/pic/* is *lots* smaller
* New/updated drivers: Forum Graphic GPS, WWV/H, Heath GC-100 II, HOPF
  serial and PCI, ONCORE, ulink331
* Rewrite of the audio drivers

(4.0.99)
* Driver updates: CHU, DCF, GPS/VME, Oncore, PCF, Ulink, WWVB, burst
  If you use the ONCORE driver with a HARDPPS kernel module,
  you *must* have a properly specified:
	pps <filename> [assert/clear] [hardpps]
  line in the /etc/ntp.conf file.
* PARSE cleanup
* PPS cleanup
* ntpd, ntpq, ntpdate cleanup and fixes
* NT port improvements
* AIX, BSDI, DEC OSF, FreeBSD, NetBSD, Reliant, SCO, Solaris port improvements

(4.0.98)
* Solaris kernel FLL bug is fixed in 106541-07
* Bug/lint cleanup
* PPS cleanup
* ReliantUNIX patches
* NetInfo support
* Ultralink driver
* Trimble OEM Ace-II support
* DCF77 power choices
* Oncore improvements

(4.0.97)
* NT patches
* AIX,SunOS,IRIX portability
* NeXT portability
* ntptimeset utility added
* cygwin portability patches

(4.0.96)
* -lnsl, -lsocket, -lgen configuration patches
* Y2K patches from AT&T
* Linux portability cruft

(4.0.95)
* NT port cleanup/replacement
* a few portability fixes
* VARITEXT Parse clock added

(4.0.94)
* PPS updates (including ntp.config options)
* Lose the old DES stuff in favor of the (optional) RSAREF stuff
* html cleanup/updates
* numerous drivers cleaned up
* numerous portability patches and code cleanup

(4.0.93)
* Oncore refclock needs PPS or one of two ioctls.
* Don't make ntptime under Linux.  It doesn't compile for too many folks.
* Autokey cleanup
* ReliantUnix patches
* html cleanup
* tickadj cleanup
* PARSE cleanup
* IRIX -n32 cleanup
* byte order cleanup
* ntptrace improvements and patches
* ntpdc improvements and patches
* PPS cleanup
* mx4200 cleanup
* New clock state machine
* SCO cleanup
* Skip alias interfaces

(4.0.92)
* chronolog and dumbclock refclocks
* SCO updates
* Cleanup/bugfixes
* Y2K patches
* Updated palisade driver
* Plug memory leak
* wharton kernel clock
* Oncore clock upgrades
* NMEA clock improvements
* PPS improvements
* AIX portability patches

(4.0.91)
* New ONCORE driver
* New MX4200 driver
* Palisade improvements
* config file bugfixes and problem reporting
* autoconf upgrade and cleanup
* HP-UX, IRIX lint cleanup
* AIX portability patches
* NT cleanup

(4.0.90)
* Nanoseconds
* New palisade driver
* New Oncore driver

(4.0.73)
* README.hackers added
* PARSE driver is working again
* Solaris 2.6 has nasty kernel bugs.  DO NOT enable pll!
* DES is out of the distribution.

(4.0.72)
* K&R C compiling should work again.
* IRIG patches.
* MX4200 driver patches.
* Jupiter driver added.
* Palisade driver added.  Needs work (ANSI, ntoh/hton, sizeof double, ???)<|MERGE_RESOLUTION|>--- conflicted
+++ resolved
@@ -1,10 +1,7 @@
-<<<<<<< HEAD
-* Dynamic interface scanning can now be done [Bug 637, 51?]
+* [Bug 637, 51?] Dynamic interface scanning can now be done
 * Options processing now uses GNU AutoGen
  
-(4.2.2)
-=======
 (4.2.2p3)
 * Make the ChangeLog file cleaner and easier to read
 * [Bug 601] ntpq's decodeint uses an extra level of indirection
@@ -13,7 +10,6 @@
 * Documentation fixes
 * Get sntp working under AIX-5
 (4.2.2p2) (broken)
->>>>>>> d5053887
 * Get sntp working under AIX-5
 (4.2.2p1)
 * [Bug 661] Use environment variable to specify the base path to openssl.
