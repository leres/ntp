--- conflicted
+++ resolved
@@ -1,16 +1,7 @@
-<<<<<<< HEAD
 * [Bug 637, 51?] Dynamic interface scanning can now be done
 * Options processing now uses GNU AutoGen
  
-(4.2.2p3)
-* Make the ChangeLog file cleaner and easier to read
-* [Bug 601] ntpq's decodeint uses an extra level of indirection
-* [Bug 657] Different OSes need different sized args for IP_MULTICAST_LOOP
-* release engineering/build changes
-* Documentation fixes
-* Get sntp working under AIX-5
-=======
 (4.2.2p3) Released by Harlan Stenn <stenn@ntp.isc.org>
  * Make the ChangeLog file cleaner and easier to read
  * [Bug 601] ntpq's decodeint uses an extra level of indirection
@@ -19,7 +10,6 @@
  * Documentation fixes
  * Get sntp working under AIX-5
 
->>>>>>> c46477de
 (4.2.2p2) (broken)
  * Get sntp working under AIX-5
 
