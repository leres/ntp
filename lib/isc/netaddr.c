/*
 * Copyright (C) 2004, 2005, 2007, 2010-2012  Internet Systems Consortium, Inc. ("ISC")
 * Copyright (C) 1999-2002  Internet Software Consortium.
 *
 * Permission to use, copy, modify, and/or distribute this software for any
 * purpose with or without fee is hereby granted, provided that the above
 * copyright notice and this permission notice appear in all copies.
 *
 * THE SOFTWARE IS PROVIDED "AS IS" AND ISC DISCLAIMS ALL WARRANTIES WITH
 * REGARD TO THIS SOFTWARE INCLUDING ALL IMPLIED WARRANTIES OF MERCHANTABILITY
 * AND FITNESS.  IN NO EVENT SHALL ISC BE LIABLE FOR ANY SPECIAL, DIRECT,
 * INDIRECT, OR CONSEQUENTIAL DAMAGES OR ANY DAMAGES WHATSOEVER RESULTING FROM
 * LOSS OF USE, DATA OR PROFITS, WHETHER IN AN ACTION OF CONTRACT, NEGLIGENCE
 * OR OTHER TORTIOUS ACTION, ARISING OUT OF OR IN CONNECTION WITH THE USE OR
 * PERFORMANCE OF THIS SOFTWARE.
 */

/* $Id$ */

/*! \file */

#include <config.h>

#include <stdio.h>

#include <isc/buffer.h>
#include <isc/msgs.h>
#include <isc/net.h>
#include <isc/netaddr.h>
#include <isc/print.h>
#include <isc/sockaddr.h>
#include <isc/string.h>
#include <isc/util.h>
#include "ntp_stdlib.h"		/* NTP change for strlcpy, strlcat */

isc_boolean_t
isc_netaddr_equal(const isc_netaddr_t *a, const isc_netaddr_t *b) {
	REQUIRE(a != NULL && b != NULL);

	if (a->family != b->family)
		return (ISC_FALSE);

	if (a->zone != b->zone)
		return (ISC_FALSE);

	switch (a->family) {
	case AF_INET:
		if (a->type.in.s_addr != b->type.in.s_addr)
			return (ISC_FALSE);
		break;
	case AF_INET6:
		if (memcmp(&a->type.in6, &b->type.in6,
			   sizeof(a->type.in6)) != 0 ||
		    a->zone != b->zone)
			return (ISC_FALSE);
		break;
#ifdef ISC_PLATFORM_HAVESYSUNH
	case AF_UNIX:
		if (strcmp(a->type.un, b->type.un) != 0)
			return (ISC_FALSE);
		break;
#endif
	default:
		return (ISC_FALSE);
	}
	return (ISC_TRUE);
}

isc_boolean_t
isc_netaddr_eqprefix(const isc_netaddr_t *a, const isc_netaddr_t *b,
		     unsigned int prefixlen)
{
	const unsigned char *pa = NULL, *pb = NULL;
	unsigned int ipabytes = 0; /* Length of whole IP address in bytes */
	unsigned int nbytes;       /* Number of significant whole bytes */
	unsigned int nbits;        /* Number of significant leftover bits */

	REQUIRE(a != NULL && b != NULL);

	if (a->family != b->family)
		return (ISC_FALSE);

	if (a->zone != b->zone && b->zone != 0)
		return (ISC_FALSE);

	switch (a->family) {
	case AF_INET:
		pa = (const unsigned char *) &a->type.in;
		pb = (const unsigned char *) &b->type.in;
		ipabytes = 4;
		break;
	case AF_INET6:
		pa = (const unsigned char *) &a->type.in6;
		pb = (const unsigned char *) &b->type.in6;
		ipabytes = 16;
		break;
	default:
		return (ISC_FALSE);
	}

	/*
	 * Don't crash if we get a pattern like 10.0.0.1/9999999.
	 */
	if (prefixlen > ipabytes * 8)
		prefixlen = ipabytes * 8;

	nbytes = prefixlen / 8;
	nbits = prefixlen % 8;

	if (nbytes > 0) {
		if (memcmp(pa, pb, nbytes) != 0)
			return (ISC_FALSE);
	}
	if (nbits > 0) {
		unsigned int bytea, byteb, mask;
		INSIST(nbytes < ipabytes);
		INSIST(nbits < 8);
		bytea = pa[nbytes];
		byteb = pb[nbytes];
		mask = (0xFF << (8-nbits)) & 0xFF;
		if ((bytea & mask) != (byteb & mask))
			return (ISC_FALSE);
	}
	return (ISC_TRUE);
}

isc_result_t
isc_netaddr_totext(const isc_netaddr_t *netaddr, isc_buffer_t *target) {
	char abuf[sizeof("xxxx:xxxx:xxxx:xxxx:xxxx:xxxx:255.255.255.255")];
	char zbuf[sizeof("%4294967295")];
	unsigned int alen;
	int zlen;
	const char *r;
	const void *type;

	REQUIRE(netaddr != NULL);

	switch (netaddr->family) {
	case AF_INET:
		type = &netaddr->type.in;
		break;
	case AF_INET6:
		type = &netaddr->type.in6;
		break;
#ifdef ISC_PLATFORM_HAVESYSUNH
	case AF_UNIX:
		alen = strlen(netaddr->type.un);
		if (alen > isc_buffer_availablelength(target))
			return (ISC_R_NOSPACE);
		isc_buffer_putmem(target,
				  (const unsigned char *)(netaddr->type.un),
				  alen);
		return (ISC_R_SUCCESS);
#endif
	default:
		return (ISC_R_FAILURE);
	}
	r = inet_ntop(netaddr->family, type, abuf, sizeof(abuf));
	if (r == NULL)
		return (ISC_R_FAILURE);

	alen = strlen(abuf);
	INSIST(alen < sizeof(abuf));

	zlen = 0;
	if (netaddr->family == AF_INET6 && netaddr->zone != 0) {
		zlen = snprintf(zbuf, sizeof(zbuf), "%%%u", netaddr->zone);
		if (zlen < 0)
			return (ISC_R_FAILURE);
		INSIST((unsigned int)zlen < sizeof(zbuf));
	}

	if (alen + zlen > isc_buffer_availablelength(target))
		return (ISC_R_NOSPACE);

	isc_buffer_putmem(target, (unsigned char *)abuf, alen);
	isc_buffer_putmem(target, (unsigned char *)zbuf, zlen);

	return (ISC_R_SUCCESS);
}

void
isc_netaddr_format(const isc_netaddr_t *na, char *array, unsigned int size) {
	isc_result_t result;
	isc_buffer_t buf;

	isc_buffer_init(&buf, array, size);
	result = isc_netaddr_totext(na, &buf);

	if (size == 0)
		return;

	/*
	 * Null terminate.
	 */
	if (result == ISC_R_SUCCESS) {
		if (isc_buffer_availablelength(&buf) >= 1)
			isc_buffer_putuint8(&buf, 0);
		else
			result = ISC_R_NOSPACE;
	}

	if (result != ISC_R_SUCCESS) {
		snprintf(array, size,
			 isc_msgcat_get(isc_msgcat, ISC_MSGSET_NETADDR,
					ISC_MSG_UNKNOWNADDR,
					"<unknown address, family %u>"),
			 na->family);
		array[size - 1] = '\0';
	}
}


isc_result_t
isc_netaddr_prefixok(const isc_netaddr_t *na, unsigned int prefixlen) {
<<<<<<< HEAD
	static const unsigned char zeros[16] = { 0 };
	unsigned int nbits, nbytes, ipbytes;
=======
	static const unsigned char zeros[16];
	unsigned int nbits, nbytes, ipbytes = 0;
>>>>>>> f9a74774
	const unsigned char *p;

	switch (na->family) {
	case AF_INET:
		p = (const unsigned char *) &na->type.in;
		ipbytes = 4;
		if (prefixlen > 32)
			return (ISC_R_RANGE);
		break;
	case AF_INET6:
		p = (const unsigned char *) &na->type.in6;
		ipbytes = 16;
		if (prefixlen > 128)
			return (ISC_R_RANGE);
		break;
	default:
		return (ISC_R_NOTIMPLEMENTED);
	}
	nbytes = prefixlen / 8;
	nbits = prefixlen % 8;
	if (nbits != 0) {
		if ((p[nbytes] & (0xff>>nbits)) != 0U)
			return (ISC_R_FAILURE);
		nbytes++;
	}
	if (memcmp(p + nbytes, zeros, ipbytes - nbytes) != 0)
		return (ISC_R_FAILURE);
	return (ISC_R_SUCCESS);
}

isc_result_t
isc_netaddr_masktoprefixlen(const isc_netaddr_t *s, unsigned int *lenp) {
	unsigned int nbits = 0, nbytes = 0, ipbytes = 0, i;
	const unsigned char *p;

	switch (s->family) {
	case AF_INET:
		p = (const unsigned char *) &s->type.in;
		ipbytes = 4;
		break;
	case AF_INET6:
		p = (const unsigned char *) &s->type.in6;
		ipbytes = 16;
		break;
	default:
		return (ISC_R_NOTIMPLEMENTED);
	}
	for (i = 0; i < ipbytes; i++) {
		if (p[i] != 0xFF)
			break;
	}
	nbytes = i;
	if (i < ipbytes) {
		unsigned int c = p[nbytes];
		while ((c & 0x80) != 0 && nbits < 8) {
			c <<= 1; nbits++;
		}
		if ((c & 0xFF) != 0)
			return (ISC_R_MASKNONCONTIG);
		i++;
	}
	for (; i < ipbytes; i++) {
		if (p[i] != 0)
			return (ISC_R_MASKNONCONTIG);
		i++;
	}
	*lenp = nbytes * 8 + nbits;
	return (ISC_R_SUCCESS);
}

void
isc_netaddr_fromin(isc_netaddr_t *netaddr, const struct in_addr *ina) {
	memset(netaddr, 0, sizeof(*netaddr));
	netaddr->family = AF_INET;
	netaddr->type.in = *ina;
}

void
isc_netaddr_fromin6(isc_netaddr_t *netaddr, const struct in6_addr *ina6) {
	memset(netaddr, 0, sizeof(*netaddr));
	netaddr->family = AF_INET6;
	netaddr->type.in6 = *ina6;
}

isc_result_t
isc_netaddr_frompath(isc_netaddr_t *netaddr, const char *path) {
#ifdef ISC_PLATFORM_HAVESYSUNH
<<<<<<< HEAD
        if (strlen(path) > sizeof(netaddr->type.un) - 1)
                return (ISC_R_NOSPACE);

        memset(netaddr, 0, sizeof(*netaddr));
        netaddr->family = AF_UNIX;
	strlcpy(netaddr->type.un, path, sizeof(netaddr->type.un));
        netaddr->zone = 0;
        return (ISC_R_SUCCESS);
#else 
=======
	if (strlen(path) > sizeof(netaddr->type.un) - 1)
		return (ISC_R_NOSPACE);

	memset(netaddr, 0, sizeof(*netaddr));
	netaddr->family = AF_UNIX;
	strcpy(netaddr->type.un, path);
	netaddr->zone = 0;
	return (ISC_R_SUCCESS);
#else
>>>>>>> f9a74774
	UNUSED(netaddr);
	UNUSED(path);
	return (ISC_R_NOTIMPLEMENTED);
#endif
}


void
isc_netaddr_setzone(isc_netaddr_t *netaddr, isc_uint32_t zone) {
	/* we currently only support AF_INET6. */
	REQUIRE(netaddr->family == AF_INET6);

	netaddr->zone = zone;
}

isc_uint32_t
isc_netaddr_getzone(const isc_netaddr_t *netaddr) {
	return (netaddr->zone);
}

void
isc_netaddr_fromsockaddr(isc_netaddr_t *t, const isc_sockaddr_t *s) {
	int family = s->type.sa.sa_family;
	t->family = family;
	switch (family) {
	case AF_INET:
		t->type.in = s->type.sin.sin_addr;
		t->zone = 0;
		break;
	case AF_INET6:
		memcpy(&t->type.in6, &s->type.sin6.sin6_addr, 16);
#ifdef ISC_PLATFORM_HAVESCOPEID
		t->zone = s->type.sin6.sin6_scope_id;
#else
		t->zone = 0;
#endif
		break;
#ifdef ISC_PLATFORM_HAVESYSUNH
	case AF_UNIX:
		memcpy(t->type.un, s->type.sunix.sun_path, sizeof(t->type.un));
		t->zone = 0;
		break;
#endif
	default:
		INSIST(0);
	}
}

void
isc_netaddr_any(isc_netaddr_t *netaddr) {
	memset(netaddr, 0, sizeof(*netaddr));
	netaddr->family = AF_INET;
	netaddr->type.in.s_addr = INADDR_ANY;
}

void
isc_netaddr_any6(isc_netaddr_t *netaddr) {
	memset(netaddr, 0, sizeof(*netaddr));
	netaddr->family = AF_INET6;
	netaddr->type.in6 = in6addr_any;
}

isc_boolean_t
isc_netaddr_ismulticast(isc_netaddr_t *na) {
	switch (na->family) {
	case AF_INET:
		return (ISC_TF(ISC_IPADDR_ISMULTICAST(na->type.in.s_addr)));
	case AF_INET6:
		return (ISC_TF(IN6_IS_ADDR_MULTICAST(&na->type.in6)));
	default:
		return (ISC_FALSE);  /* XXXMLG ? */
	}
}

isc_boolean_t
isc_netaddr_isexperimental(isc_netaddr_t *na) {
	switch (na->family) {
	case AF_INET:
		return (ISC_TF(ISC_IPADDR_ISEXPERIMENTAL(na->type.in.s_addr)));
	default:
		return (ISC_FALSE);  /* XXXMLG ? */
	}
}

isc_boolean_t
isc_netaddr_islinklocal(isc_netaddr_t *na) {
	switch (na->family) {
	case AF_INET:
		return (ISC_FALSE);
	case AF_INET6:
		return (ISC_TF(IN6_IS_ADDR_LINKLOCAL(&na->type.in6)));
	default:
		return (ISC_FALSE);
	}
}

isc_boolean_t
isc_netaddr_issitelocal(isc_netaddr_t *na) {
	switch (na->family) {
	case AF_INET:
		return (ISC_FALSE);
	case AF_INET6:
		return (ISC_TF(IN6_IS_ADDR_SITELOCAL(&na->type.in6)));
	default:
		return (ISC_FALSE);
	}
}

void
isc_netaddr_fromv4mapped(isc_netaddr_t *t, const isc_netaddr_t *s) {
	isc_netaddr_t *src;

	DE_CONST(s, src);	/* Must come before IN6_IS_ADDR_V4MAPPED. */

	REQUIRE(s->family == AF_INET6);
	REQUIRE(IN6_IS_ADDR_V4MAPPED(&src->type.in6));

	memset(t, 0, sizeof(*t));
	t->family = AF_INET;
	memcpy(&t->type.in, (char *)&src->type.in6 + 12, 4);
	return;
}<|MERGE_RESOLUTION|>--- conflicted
+++ resolved
@@ -213,13 +213,8 @@
 
 isc_result_t
 isc_netaddr_prefixok(const isc_netaddr_t *na, unsigned int prefixlen) {
-<<<<<<< HEAD
 	static const unsigned char zeros[16] = { 0 };
-	unsigned int nbits, nbytes, ipbytes;
-=======
-	static const unsigned char zeros[16];
 	unsigned int nbits, nbytes, ipbytes = 0;
->>>>>>> f9a74774
 	const unsigned char *p;
 
 	switch (na->family) {
@@ -307,9 +302,8 @@
 isc_result_t
 isc_netaddr_frompath(isc_netaddr_t *netaddr, const char *path) {
 #ifdef ISC_PLATFORM_HAVESYSUNH
-<<<<<<< HEAD
-        if (strlen(path) > sizeof(netaddr->type.un) - 1)
-                return (ISC_R_NOSPACE);
+	if (strlen(path) > sizeof(netaddr->type.un) - 1)
+		return (ISC_R_NOSPACE);
 
         memset(netaddr, 0, sizeof(*netaddr));
         netaddr->family = AF_UNIX;
@@ -317,17 +311,6 @@
         netaddr->zone = 0;
         return (ISC_R_SUCCESS);
 #else 
-=======
-	if (strlen(path) > sizeof(netaddr->type.un) - 1)
-		return (ISC_R_NOSPACE);
-
-	memset(netaddr, 0, sizeof(*netaddr));
-	netaddr->family = AF_UNIX;
-	strcpy(netaddr->type.un, path);
-	netaddr->zone = 0;
-	return (ISC_R_SUCCESS);
-#else
->>>>>>> f9a74774
 	UNUSED(netaddr);
 	UNUSED(path);
 	return (ISC_R_NOTIMPLEMENTED);
