/*
 * Copyright (C) 2004-2012  Internet Systems Consortium, Inc. ("ISC")
 * Copyright (C) 1998-2003  Internet Software Consortium.
 *
 * Permission to use, copy, modify, and/or distribute this software for any
 * purpose with or without fee is hereby granted, provided that the above
 * copyright notice and this permission notice appear in all copies.
 *
 * THE SOFTWARE IS PROVIDED "AS IS" AND ISC DISCLAIMS ALL WARRANTIES WITH
 * REGARD TO THIS SOFTWARE INCLUDING ALL IMPLIED WARRANTIES OF MERCHANTABILITY
 * AND FITNESS.  IN NO EVENT SHALL ISC BE LIABLE FOR ANY SPECIAL, DIRECT,
 * INDIRECT, OR CONSEQUENTIAL DAMAGES OR ANY DAMAGES WHATSOEVER RESULTING FROM
 * LOSS OF USE, DATA OR PROFITS, WHETHER IN AN ACTION OF CONTRACT, NEGLIGENCE
 * OR OTHER TORTIOUS ACTION, ARISING OUT OF OR IN CONNECTION WITH THE USE OR
 * PERFORMANCE OF THIS SOFTWARE.
 */

/* $Id$ */

/*! \file
 * \author Principal Author: Bob Halley
 */

/*
 * XXXRTH  Need to document the states a task can be in, and the rules
 * for changing states.
 */

#include <config.h>

#include <isc/condition.h>
#include <isc/event.h>
#include <isc/magic.h>
#include <isc/mem.h>
#include <isc/msgs.h>
#include <isc/platform.h>
#include <isc/string.h>
#include <isc/task.h>
#include <isc/thread.h>
#include <isc/util.h>
#include <isc/xml.h>

#ifdef OPENSSL_LEAKS
#include <openssl/err.h>
#endif

/*%
 * For BIND9 internal applications:
 * when built with threads we use multiple worker threads shared by the whole
 * application.
 * when built without threads we share a single global task manager and use
 * an integrated event loop for socket, timer, and other generic task events.
 * For generic library:
 * we don't use either of them: an application can have multiple task managers
 * whether or not it's threaded, and if the application is threaded each thread
 * is expected to have a separate manager; no "worker threads" are shared by
 * the application threads.
 */
#ifdef BIND9
#ifdef ISC_PLATFORM_USETHREADS
#define USE_WORKER_THREADS
#else
#define USE_SHARED_MANAGER
#endif	/* ISC_PLATFORM_USETHREADS */
#endif	/* BIND9 */

#include "task_p.h"

#ifdef ISC_TASK_TRACE
#define XTRACE(m)		fprintf(stderr, "task %p thread %lu: %s\n", \
				       task, isc_thread_self(), (m))
#define XTTRACE(t, m)		fprintf(stderr, "task %p thread %lu: %s\n", \
				       (t), isc_thread_self(), (m))
#define XTHREADTRACE(m)		fprintf(stderr, "thread %lu: %s\n", \
				       isc_thread_self(), (m))
#else
#define XTRACE(m)
#define XTTRACE(t, m)
#define XTHREADTRACE(m)
#endif

/***
 *** Types.
 ***/

typedef enum {
	task_state_idle, task_state_ready, task_state_running,
	task_state_done
} task_state_t;

#if defined(HAVE_LIBXML2) && defined(BIND9)
static const char *statenames[] = {
	"idle", "ready", "running", "done",
};
#endif

#define TASK_MAGIC			ISC_MAGIC('T', 'A', 'S', 'K')
#define VALID_TASK(t)			ISC_MAGIC_VALID(t, TASK_MAGIC)

typedef struct isc__task isc__task_t;
typedef struct isc__taskmgr isc__taskmgr_t;

struct isc__task {
	/* Not locked. */
	isc_task_t			common;
	isc__taskmgr_t *		manager;
	isc_mutex_t			lock;
	/* Locked by task lock. */
	task_state_t			state;
	unsigned int			references;
	isc_eventlist_t			events;
	isc_eventlist_t			on_shutdown;
	unsigned int			quantum;
	unsigned int			flags;
	isc_stdtime_t			now;
	char				name[16];
	void *				tag;
	/* Locked by task manager lock. */
	LINK(isc__task_t)		link;
	LINK(isc__task_t)		ready_link;
	LINK(isc__task_t)		ready_priority_link;
};

#define TASK_F_SHUTTINGDOWN		0x01
#define TASK_F_PRIVILEGED		0x02

#define TASK_SHUTTINGDOWN(t)		(((t)->flags & TASK_F_SHUTTINGDOWN) \
					 != 0)

#define TASK_MANAGER_MAGIC		ISC_MAGIC('T', 'S', 'K', 'M')
#define VALID_MANAGER(m)		ISC_MAGIC_VALID(m, TASK_MANAGER_MAGIC)

typedef ISC_LIST(isc__task_t)	isc__tasklist_t;

struct isc__taskmgr {
	/* Not locked. */
	isc_taskmgr_t			common;
	isc_mem_t *			mctx;
	isc_mutex_t			lock;
#ifdef ISC_PLATFORM_USETHREADS
	unsigned int			workers;
	isc_thread_t *			threads;
#endif /* ISC_PLATFORM_USETHREADS */
	/* Locked by task manager lock. */
	unsigned int			default_quantum;
	LIST(isc__task_t)		tasks;
	isc__tasklist_t			ready_tasks;
	isc__tasklist_t			ready_priority_tasks;
	isc_taskmgrmode_t		mode;
#ifdef ISC_PLATFORM_USETHREADS
	isc_condition_t			work_available;
	isc_condition_t			exclusive_granted;
	isc_condition_t			paused;
#endif /* ISC_PLATFORM_USETHREADS */
	unsigned int			tasks_running;
	isc_boolean_t			pause_requested;
	isc_boolean_t			exclusive_requested;
	isc_boolean_t			exiting;
#ifdef USE_SHARED_MANAGER
	unsigned int			refs;
#endif /* ISC_PLATFORM_USETHREADS */
};

#define DEFAULT_TASKMGR_QUANTUM		10
#define DEFAULT_DEFAULT_QUANTUM		5
#define FINISHED(m)			((m)->exiting && EMPTY((m)->tasks))

#ifdef USE_SHARED_MANAGER
static isc__taskmgr_t *taskmgr = NULL;
#endif /* USE_SHARED_MANAGER */

/*%
 * The following can be either static or public, depending on build environment.
 */

#ifdef BIND9
#define ISC_TASKFUNC_SCOPE
#else
#define ISC_TASKFUNC_SCOPE static
#endif

ISC_TASKFUNC_SCOPE isc_result_t
isc__task_create(isc_taskmgr_t *manager0, unsigned int quantum,
		 isc_task_t **taskp);
ISC_TASKFUNC_SCOPE void
isc__task_attach(isc_task_t *source0, isc_task_t **targetp);
ISC_TASKFUNC_SCOPE void
isc__task_detach(isc_task_t **taskp);
ISC_TASKFUNC_SCOPE void
isc__task_send(isc_task_t *task0, isc_event_t **eventp);
ISC_TASKFUNC_SCOPE void
isc__task_sendanddetach(isc_task_t **taskp, isc_event_t **eventp);
ISC_TASKFUNC_SCOPE unsigned int
isc__task_purgerange(isc_task_t *task0, void *sender, isc_eventtype_t first,
		     isc_eventtype_t last, void *tag);
ISC_TASKFUNC_SCOPE unsigned int
isc__task_purge(isc_task_t *task, void *sender, isc_eventtype_t type,
		void *tag);
ISC_TASKFUNC_SCOPE isc_boolean_t
isc__task_purgeevent(isc_task_t *task0, isc_event_t *event);
ISC_TASKFUNC_SCOPE unsigned int
isc__task_unsendrange(isc_task_t *task, void *sender, isc_eventtype_t first,
		      isc_eventtype_t last, void *tag,
		      isc_eventlist_t *events);
ISC_TASKFUNC_SCOPE unsigned int
isc__task_unsend(isc_task_t *task, void *sender, isc_eventtype_t type,
		 void *tag, isc_eventlist_t *events);
ISC_TASKFUNC_SCOPE isc_result_t
isc__task_onshutdown(isc_task_t *task0, isc_taskaction_t action,
		     const void *arg);
ISC_TASKFUNC_SCOPE void
isc__task_shutdown(isc_task_t *task0);
ISC_TASKFUNC_SCOPE void
isc__task_destroy(isc_task_t **taskp);
ISC_TASKFUNC_SCOPE void
isc__task_setname(isc_task_t *task0, const char *name, void *tag);
ISC_TASKFUNC_SCOPE const char *
isc__task_getname(isc_task_t *task0);
ISC_TASKFUNC_SCOPE void *
isc__task_gettag(isc_task_t *task0);
ISC_TASKFUNC_SCOPE void
isc__task_getcurrenttime(isc_task_t *task0, isc_stdtime_t *t);
ISC_TASKFUNC_SCOPE isc_result_t
isc__taskmgr_create(isc_mem_t *mctx, unsigned int workers,
		    unsigned int default_quantum, isc_taskmgr_t **managerp);
ISC_TASKFUNC_SCOPE void
isc__taskmgr_destroy(isc_taskmgr_t **managerp);
ISC_TASKFUNC_SCOPE isc_result_t
isc__task_beginexclusive(isc_task_t *task);
ISC_TASKFUNC_SCOPE void
isc__task_endexclusive(isc_task_t *task0);
ISC_TASKFUNC_SCOPE void
isc__task_setprivilege(isc_task_t *task0, isc_boolean_t priv);
ISC_TASKFUNC_SCOPE isc_boolean_t
isc__task_privilege(isc_task_t *task0);
ISC_TASKFUNC_SCOPE void
isc__taskmgr_setmode(isc_taskmgr_t *manager0, isc_taskmgrmode_t mode);
ISC_TASKFUNC_SCOPE isc_taskmgrmode_t
isc__taskmgr_mode(isc_taskmgr_t *manager0);

static inline isc_boolean_t
empty_readyq(isc__taskmgr_t *manager);

static inline isc__task_t *
pop_readyq(isc__taskmgr_t *manager);

static inline void
push_readyq(isc__taskmgr_t *manager, isc__task_t *task);

static struct isc__taskmethods {
	isc_taskmethods_t methods;

	/*%
	 * The following are defined just for avoiding unused static functions.
	 */
#ifndef BIND9
	void *purgeevent, *unsendrange, *getname, *gettag, *getcurrenttime;
#endif
} taskmethods = {
	{
		isc__task_attach,
		isc__task_detach,
		isc__task_destroy,
		isc__task_send,
		isc__task_sendanddetach,
		isc__task_unsend,
		isc__task_onshutdown,
		isc__task_shutdown,
		isc__task_setname,
		isc__task_purge,
		isc__task_purgerange,
		isc__task_beginexclusive,
		isc__task_endexclusive,
		isc__task_setprivilege,
		isc__task_privilege
	}
#ifndef BIND9
	,
	(void *)isc__task_purgeevent, (void *)isc__task_unsendrange,
	(void *)isc__task_getname, (void *)isc__task_gettag,
	(void *)isc__task_getcurrenttime
#endif
};

static isc_taskmgrmethods_t taskmgrmethods = {
	isc__taskmgr_destroy,
	isc__taskmgr_setmode,
	isc__taskmgr_mode,
	isc__task_create
};

/***
 *** Tasks.
 ***/

static void
task_finished(isc__task_t *task) {
	isc__taskmgr_t *manager = task->manager;

	REQUIRE(EMPTY(task->events));
	REQUIRE(EMPTY(task->on_shutdown));
	REQUIRE(task->references == 0);
	REQUIRE(task->state == task_state_done);

	XTRACE("task_finished");

	LOCK(&manager->lock);
	UNLINK(manager->tasks, task, link);
#ifdef USE_WORKER_THREADS
	if (FINISHED(manager)) {
		/*
		 * All tasks have completed and the
		 * task manager is exiting.  Wake up
		 * any idle worker threads so they
		 * can exit.
		 */
		BROADCAST(&manager->work_available);
	}
#endif /* USE_WORKER_THREADS */
	UNLOCK(&manager->lock);

	DESTROYLOCK(&task->lock);
	task->common.impmagic = 0;
	task->common.magic = 0;
	isc_mem_put(manager->mctx, task, sizeof(*task));
}

ISC_TASKFUNC_SCOPE isc_result_t
isc__task_create(isc_taskmgr_t *manager0, unsigned int quantum,
		 isc_task_t **taskp)
{
	isc__taskmgr_t *manager = (isc__taskmgr_t *)manager0;
	isc__task_t *task;
	isc_boolean_t exiting;
	isc_result_t result;

	REQUIRE(VALID_MANAGER(manager));
	REQUIRE(taskp != NULL && *taskp == NULL);

	task = isc_mem_get(manager->mctx, sizeof(*task));
	if (task == NULL)
		return (ISC_R_NOMEMORY);
	XTRACE("isc_task_create");
	result = isc_mutex_init(&task->lock);
	if (result != ISC_R_SUCCESS) {
		isc_mem_put(manager->mctx, task, sizeof(*task));
		return (result);
	}
	LOCK(&manager->lock);
	LOCK(&task->lock);	/* helps coverity analysis noise ratio */
	task->manager = manager;
	task->state = task_state_idle;
	task->references = 1;
	INIT_LIST(task->events);
	INIT_LIST(task->on_shutdown);
	task->quantum = quantum;
	task->flags = 0;
	task->now = 0;
	memset(task->name, 0, sizeof(task->name));
	task->tag = NULL;
	INIT_LINK(task, link);
	INIT_LINK(task, ready_link);
<<<<<<< HEAD
	UNLOCK(&task->lock);
	UNLOCK(&manager->lock);
=======
	INIT_LINK(task, ready_priority_link);
>>>>>>> f9a74774

	exiting = ISC_FALSE;
	LOCK(&manager->lock);
	if (!manager->exiting) {
		if (task->quantum == 0)
			task->quantum = manager->default_quantum;
		APPEND(manager->tasks, task, link);
	} else
		exiting = ISC_TRUE;
	UNLOCK(&manager->lock);

	if (exiting) {
		DESTROYLOCK(&task->lock);
		isc_mem_put(manager->mctx, task, sizeof(*task));
		return (ISC_R_SHUTTINGDOWN);
	}

	task->common.methods = (isc_taskmethods_t *)&taskmethods;
	task->common.magic = ISCAPI_TASK_MAGIC;
	task->common.impmagic = TASK_MAGIC;
	*taskp = (isc_task_t *)task;

	return (ISC_R_SUCCESS);
}

ISC_TASKFUNC_SCOPE void
isc__task_attach(isc_task_t *source0, isc_task_t **targetp) {
	isc__task_t *source = (isc__task_t *)source0;

	/*
	 * Attach *targetp to source.
	 */

	REQUIRE(VALID_TASK(source));
	REQUIRE(targetp != NULL && *targetp == NULL);

	XTTRACE(source, "isc_task_attach");

	LOCK(&source->lock);
	source->references++;
	UNLOCK(&source->lock);

	*targetp = (isc_task_t *)source;
}

static inline isc_boolean_t
task_shutdown(isc__task_t *task) {
	isc_boolean_t was_idle = ISC_FALSE;
	isc_event_t *event, *prev;

	/*
	 * Caller must be holding the task's lock.
	 */

	XTRACE("task_shutdown");

	if (! TASK_SHUTTINGDOWN(task)) {
		XTRACE(isc_msgcat_get(isc_msgcat, ISC_MSGSET_GENERAL,
				      ISC_MSG_SHUTTINGDOWN, "shutting down"));
		task->flags |= TASK_F_SHUTTINGDOWN;
		if (task->state == task_state_idle) {
			INSIST(EMPTY(task->events));
			task->state = task_state_ready;
			was_idle = ISC_TRUE;
		}
		INSIST(task->state == task_state_ready ||
		       task->state == task_state_running);

		/*
		 * Note that we post shutdown events LIFO.
		 */
		for (event = TAIL(task->on_shutdown);
		     event != NULL;
		     event = prev) {
			prev = PREV(event, ev_link);
			DEQUEUE(task->on_shutdown, event, ev_link);
			ENQUEUE(task->events, event, ev_link);
		}
	}

	return (was_idle);
}

/*
 * Moves a task onto the appropriate run queue.
 *
 * Caller must NOT hold manager lock.
 */
static inline void
task_ready(isc__task_t *task) {
	isc__taskmgr_t *manager = task->manager;
#ifdef USE_WORKER_THREADS
	isc_boolean_t has_privilege = isc__task_privilege((isc_task_t *) task);
#endif /* USE_WORKER_THREADS */

	REQUIRE(VALID_MANAGER(manager));
	REQUIRE(task->state == task_state_ready);

	XTRACE("task_ready");

	LOCK(&manager->lock);
	push_readyq(manager, task);
#ifdef USE_WORKER_THREADS
	if (manager->mode == isc_taskmgrmode_normal || has_privilege)
		SIGNAL(&manager->work_available);
#endif /* USE_WORKER_THREADS */
	UNLOCK(&manager->lock);
}

static inline isc_boolean_t
task_detach(isc__task_t *task) {

	/*
	 * Caller must be holding the task lock.
	 */

	REQUIRE(task->references > 0);

	XTRACE("detach");

	task->references--;
	if (task->references == 0 && task->state == task_state_idle) {
		INSIST(EMPTY(task->events));
		/*
		 * There are no references to this task, and no
		 * pending events.  We could try to optimize and
		 * either initiate shutdown or clean up the task,
		 * depending on its state, but it's easier to just
		 * make the task ready and allow run() or the event
		 * loop to deal with shutting down and termination.
		 */
		task->state = task_state_ready;
		return (ISC_TRUE);
	}

	return (ISC_FALSE);
}

ISC_TASKFUNC_SCOPE void
isc__task_detach(isc_task_t **taskp) {
	isc__task_t *task;
	isc_boolean_t was_idle;

	/*
	 * Detach *taskp from its task.
	 */

	REQUIRE(taskp != NULL);
	task = (isc__task_t *)*taskp;
	REQUIRE(VALID_TASK(task));

	XTRACE("isc_task_detach");

	LOCK(&task->lock);
	was_idle = task_detach(task);
	UNLOCK(&task->lock);

	if (was_idle)
		task_ready(task);

	*taskp = NULL;
}

static inline isc_boolean_t
task_send(isc__task_t *task, isc_event_t **eventp) {
	isc_boolean_t was_idle = ISC_FALSE;
	isc_event_t *event;

	/*
	 * Caller must be holding the task lock.
	 */

	REQUIRE(eventp != NULL);
	event = *eventp;
	REQUIRE(event != NULL);
	REQUIRE(event->ev_type > 0);
	REQUIRE(task->state != task_state_done);

	XTRACE("task_send");

	if (task->state == task_state_idle) {
		was_idle = ISC_TRUE;
		INSIST(EMPTY(task->events));
		task->state = task_state_ready;
	}
	INSIST(task->state == task_state_ready ||
	       task->state == task_state_running);
	ENQUEUE(task->events, event, ev_link);
	*eventp = NULL;

	return (was_idle);
}

ISC_TASKFUNC_SCOPE void
isc__task_send(isc_task_t *task0, isc_event_t **eventp) {
	isc__task_t *task = (isc__task_t *)task0;
	isc_boolean_t was_idle;

	/*
	 * Send '*event' to 'task'.
	 */

	REQUIRE(VALID_TASK(task));

	XTRACE("isc_task_send");

	/*
	 * We're trying hard to hold locks for as short a time as possible.
	 * We're also trying to hold as few locks as possible.  This is why
	 * some processing is deferred until after the lock is released.
	 */
	LOCK(&task->lock);
	was_idle = task_send(task, eventp);
	UNLOCK(&task->lock);

	if (was_idle) {
		/*
		 * We need to add this task to the ready queue.
		 *
		 * We've waited until now to do it because making a task
		 * ready requires locking the manager.  If we tried to do
		 * this while holding the task lock, we could deadlock.
		 *
		 * We've changed the state to ready, so no one else will
		 * be trying to add this task to the ready queue.  The
		 * only way to leave the ready state is by executing the
		 * task.  It thus doesn't matter if events are added,
		 * removed, or a shutdown is started in the interval
		 * between the time we released the task lock, and the time
		 * we add the task to the ready queue.
		 */
		task_ready(task);
	}
}

ISC_TASKFUNC_SCOPE void
isc__task_sendanddetach(isc_task_t **taskp, isc_event_t **eventp) {
	isc_boolean_t idle1, idle2;
	isc__task_t *task;

	/*
	 * Send '*event' to '*taskp' and then detach '*taskp' from its
	 * task.
	 */

	REQUIRE(taskp != NULL);
	task = (isc__task_t *)*taskp;
	REQUIRE(VALID_TASK(task));

	XTRACE("isc_task_sendanddetach");

	LOCK(&task->lock);
	idle1 = task_send(task, eventp);
	idle2 = task_detach(task);
	UNLOCK(&task->lock);

	/*
	 * If idle1, then idle2 shouldn't be true as well since we're holding
	 * the task lock, and thus the task cannot switch from ready back to
	 * idle.
	 */
	INSIST(!(idle1 && idle2));

	if (idle1 || idle2)
		task_ready(task);

	*taskp = NULL;
}

#define PURGE_OK(event)	(((event)->ev_attributes & ISC_EVENTATTR_NOPURGE) == 0)

static unsigned int
dequeue_events(isc__task_t *task, void *sender, isc_eventtype_t first,
	       isc_eventtype_t last, void *tag,
	       isc_eventlist_t *events, isc_boolean_t purging)
{
	isc_event_t *event, *next_event;
	unsigned int count = 0;

	REQUIRE(VALID_TASK(task));
	REQUIRE(last >= first);

	XTRACE("dequeue_events");

	/*
	 * Events matching 'sender', whose type is >= first and <= last, and
	 * whose tag is 'tag' will be dequeued.  If 'purging', matching events
	 * which are marked as unpurgable will not be dequeued.
	 *
	 * sender == NULL means "any sender", and tag == NULL means "any tag".
	 */

	LOCK(&task->lock);

	for (event = HEAD(task->events); event != NULL; event = next_event) {
		next_event = NEXT(event, ev_link);
		if (event->ev_type >= first && event->ev_type <= last &&
		    (sender == NULL || event->ev_sender == sender) &&
		    (tag == NULL || event->ev_tag == tag) &&
		    (!purging || PURGE_OK(event))) {
			DEQUEUE(task->events, event, ev_link);
			ENQUEUE(*events, event, ev_link);
			count++;
		}
	}

	UNLOCK(&task->lock);

	return (count);
}

ISC_TASKFUNC_SCOPE unsigned int
isc__task_purgerange(isc_task_t *task0, void *sender, isc_eventtype_t first,
		     isc_eventtype_t last, void *tag)
{
	isc__task_t *task = (isc__task_t *)task0;
	unsigned int count;
	isc_eventlist_t events;
	isc_event_t *event, *next_event;

	/*
	 * Purge events from a task's event queue.
	 */

	XTRACE("isc_task_purgerange");

	ISC_LIST_INIT(events);

	count = dequeue_events(task, sender, first, last, tag, &events,
			       ISC_TRUE);

	for (event = HEAD(events); event != NULL; event = next_event) {
		next_event = NEXT(event, ev_link);
		isc_event_free(&event);
	}

	/*
	 * Note that purging never changes the state of the task.
	 */

	return (count);
}

ISC_TASKFUNC_SCOPE unsigned int
isc__task_purge(isc_task_t *task, void *sender, isc_eventtype_t type,
		void *tag)
{
	/*
	 * Purge events from a task's event queue.
	 */

	XTRACE("isc_task_purge");

	return (isc__task_purgerange(task, sender, type, type, tag));
}

ISC_TASKFUNC_SCOPE isc_boolean_t
isc__task_purgeevent(isc_task_t *task0, isc_event_t *event) {
	isc__task_t *task = (isc__task_t *)task0;
	isc_event_t *curr_event, *next_event;

	/*
	 * Purge 'event' from a task's event queue.
	 *
	 * XXXRTH:  WARNING:  This method may be removed before beta.
	 */

	REQUIRE(VALID_TASK(task));

	/*
	 * If 'event' is on the task's event queue, it will be purged,
	 * unless it is marked as unpurgeable.  'event' does not have to be
	 * on the task's event queue; in fact, it can even be an invalid
	 * pointer.  Purging only occurs if the event is actually on the task's
	 * event queue.
	 *
	 * Purging never changes the state of the task.
	 */

	LOCK(&task->lock);
	for (curr_event = HEAD(task->events);
	     curr_event != NULL;
	     curr_event = next_event) {
		next_event = NEXT(curr_event, ev_link);
		if (curr_event == event && PURGE_OK(event)) {
			DEQUEUE(task->events, curr_event, ev_link);
			break;
		}
	}
	UNLOCK(&task->lock);

	if (curr_event == NULL)
		return (ISC_FALSE);

	isc_event_free(&curr_event);

	return (ISC_TRUE);
}

ISC_TASKFUNC_SCOPE unsigned int
isc__task_unsendrange(isc_task_t *task, void *sender, isc_eventtype_t first,
		      isc_eventtype_t last, void *tag,
		      isc_eventlist_t *events)
{
	/*
	 * Remove events from a task's event queue.
	 */

	XTRACE("isc_task_unsendrange");

	return (dequeue_events((isc__task_t *)task, sender, first,
			       last, tag, events, ISC_FALSE));
}

ISC_TASKFUNC_SCOPE unsigned int
isc__task_unsend(isc_task_t *task, void *sender, isc_eventtype_t type,
		 void *tag, isc_eventlist_t *events)
{
	/*
	 * Remove events from a task's event queue.
	 */

	XTRACE("isc_task_unsend");

	return (dequeue_events((isc__task_t *)task, sender, type,
			       type, tag, events, ISC_FALSE));
}

ISC_TASKFUNC_SCOPE isc_result_t
isc__task_onshutdown(isc_task_t *task0, isc_taskaction_t action,
		     const void *arg)
{
	isc__task_t *task = (isc__task_t *)task0;
	isc_boolean_t disallowed = ISC_FALSE;
	isc_result_t result = ISC_R_SUCCESS;
	isc_event_t *event;

	/*
	 * Send a shutdown event with action 'action' and argument 'arg' when
	 * 'task' is shutdown.
	 */

	REQUIRE(VALID_TASK(task));
	REQUIRE(action != NULL);

	event = isc_event_allocate(task->manager->mctx,
				   NULL,
				   ISC_TASKEVENT_SHUTDOWN,
				   action,
				   arg,
				   sizeof(*event));
	if (event == NULL)
		return (ISC_R_NOMEMORY);

	LOCK(&task->lock);
	if (TASK_SHUTTINGDOWN(task)) {
		disallowed = ISC_TRUE;
		result = ISC_R_SHUTTINGDOWN;
	} else
		ENQUEUE(task->on_shutdown, event, ev_link);
	UNLOCK(&task->lock);

	if (disallowed)
		isc_mem_put(task->manager->mctx, event, sizeof(*event));

	return (result);
}

ISC_TASKFUNC_SCOPE void
isc__task_shutdown(isc_task_t *task0) {
	isc__task_t *task = (isc__task_t *)task0;
	isc_boolean_t was_idle;

	/*
	 * Shutdown 'task'.
	 */

	REQUIRE(VALID_TASK(task));

	LOCK(&task->lock);
	was_idle = task_shutdown(task);
	UNLOCK(&task->lock);

	if (was_idle)
		task_ready(task);
}

ISC_TASKFUNC_SCOPE void
isc__task_destroy(isc_task_t **taskp) {

	/*
	 * Destroy '*taskp'.
	 */

	REQUIRE(taskp != NULL);

	isc_task_shutdown(*taskp);
	isc_task_detach(taskp);
}

ISC_TASKFUNC_SCOPE void
isc__task_setname(isc_task_t *task0, const char *name, void *tag) {
	isc__task_t *task = (isc__task_t *)task0;

	/*
	 * Name 'task'.
	 */

	REQUIRE(VALID_TASK(task));

	LOCK(&task->lock);
	memset(task->name, 0, sizeof(task->name));
	strncpy(task->name, name, sizeof(task->name) - 1);
	task->tag = tag;
	UNLOCK(&task->lock);
}

ISC_TASKFUNC_SCOPE const char *
isc__task_getname(isc_task_t *task0) {
	isc__task_t *task = (isc__task_t *)task0;

	REQUIRE(VALID_TASK(task));

	return (task->name);
}

ISC_TASKFUNC_SCOPE void *
isc__task_gettag(isc_task_t *task0) {
	isc__task_t *task = (isc__task_t *)task0;

	REQUIRE(VALID_TASK(task));

	return (task->tag);
}

ISC_TASKFUNC_SCOPE void
isc__task_getcurrenttime(isc_task_t *task0, isc_stdtime_t *t) {
	isc__task_t *task = (isc__task_t *)task0;

	REQUIRE(VALID_TASK(task));
	REQUIRE(t != NULL);

	LOCK(&task->lock);
	*t = task->now;
	UNLOCK(&task->lock);
}

/***
 *** Task Manager.
 ***/

/*
 * Return ISC_TRUE if the current ready list for the manager, which is
 * either ready_tasks or the ready_priority_tasks, depending on whether
 * the manager is currently in normal or privileged execution mode.
 *
 * Caller must hold the task manager lock.
 */
static inline isc_boolean_t
empty_readyq(isc__taskmgr_t *manager) {
	isc__tasklist_t queue;

	if (manager->mode == isc_taskmgrmode_normal)
		queue = manager->ready_tasks;
	else
		queue = manager->ready_priority_tasks;

	return (ISC_TF(EMPTY(queue)));
}

/*
 * Dequeue and return a pointer to the first task on the current ready
 * list for the manager.
 * If the task is privileged, dequeue it from the other ready list
 * as well.
 *
 * Caller must hold the task manager lock.
 */
static inline isc__task_t *
pop_readyq(isc__taskmgr_t *manager) {
	isc__task_t *task;

	if (manager->mode == isc_taskmgrmode_normal)
		task = HEAD(manager->ready_tasks);
	else
		task = HEAD(manager->ready_priority_tasks);

	if (task != NULL) {
		DEQUEUE(manager->ready_tasks, task, ready_link);
		if (ISC_LINK_LINKED(task, ready_priority_link))
			DEQUEUE(manager->ready_priority_tasks, task,
				ready_priority_link);
	}

	return (task);
}

/*
 * Push 'task' onto the ready_tasks queue.  If 'task' has the privilege
 * flag set, then also push it onto the ready_priority_tasks queue.
 *
 * Caller must hold the task manager lock.
 */
static inline void
push_readyq(isc__taskmgr_t *manager, isc__task_t *task) {
	ENQUEUE(manager->ready_tasks, task, ready_link);
	if ((task->flags & TASK_F_PRIVILEGED) != 0)
		ENQUEUE(manager->ready_priority_tasks, task,
			ready_priority_link);
}

static void
dispatch(isc__taskmgr_t *manager) {
	isc__task_t *task;
#ifndef USE_WORKER_THREADS
	unsigned int total_dispatch_count = 0;
	isc__tasklist_t new_ready_tasks;
	isc__tasklist_t new_priority_tasks;
#endif /* USE_WORKER_THREADS */

	REQUIRE(VALID_MANAGER(manager));

	/*
	 * Again we're trying to hold the lock for as short a time as possible
	 * and to do as little locking and unlocking as possible.
	 *
	 * In both while loops, the appropriate lock must be held before the
	 * while body starts.  Code which acquired the lock at the top of
	 * the loop would be more readable, but would result in a lot of
	 * extra locking.  Compare:
	 *
	 * Straightforward:
	 *
	 *	LOCK();
	 *	...
	 *	UNLOCK();
	 *	while (expression) {
	 *		LOCK();
	 *		...
	 *		UNLOCK();
	 *
	 *	       	Unlocked part here...
	 *
	 *		LOCK();
	 *		...
	 *		UNLOCK();
	 *	}
	 *
	 * Note how if the loop continues we unlock and then immediately lock.
	 * For N iterations of the loop, this code does 2N+1 locks and 2N+1
	 * unlocks.  Also note that the lock is not held when the while
	 * condition is tested, which may or may not be important, depending
	 * on the expression.
	 *
	 * As written:
	 *
	 *	LOCK();
	 *	while (expression) {
	 *		...
	 *		UNLOCK();
	 *
	 *	       	Unlocked part here...
	 *
	 *		LOCK();
	 *		...
	 *	}
	 *	UNLOCK();
	 *
	 * For N iterations of the loop, this code does N+1 locks and N+1
	 * unlocks.  The while expression is always protected by the lock.
	 */

#ifndef USE_WORKER_THREADS
	ISC_LIST_INIT(new_ready_tasks);
	ISC_LIST_INIT(new_priority_tasks);
#endif
	LOCK(&manager->lock);

	while (!FINISHED(manager)) {
#ifdef USE_WORKER_THREADS
		/*
		 * For reasons similar to those given in the comment in
		 * isc_task_send() above, it is safe for us to dequeue
		 * the task while only holding the manager lock, and then
		 * change the task to running state while only holding the
		 * task lock.
		 *
		 * If a pause has been requested, don't do any work
		 * until it's been released.
		 */
		while ((empty_readyq(manager) || manager->pause_requested ||
			manager->exclusive_requested) && !FINISHED(manager))
		{
			XTHREADTRACE(isc_msgcat_get(isc_msgcat,
						    ISC_MSGSET_GENERAL,
						    ISC_MSG_WAIT, "wait"));
			WAIT(&manager->work_available, &manager->lock);
			XTHREADTRACE(isc_msgcat_get(isc_msgcat,
						    ISC_MSGSET_TASK,
						    ISC_MSG_AWAKE, "awake"));
		}
#else /* USE_WORKER_THREADS */
		if (total_dispatch_count >= DEFAULT_TASKMGR_QUANTUM ||
		    empty_readyq(manager))
			break;
#endif /* USE_WORKER_THREADS */
		XTHREADTRACE(isc_msgcat_get(isc_msgcat, ISC_MSGSET_TASK,
					    ISC_MSG_WORKING, "working"));

		task = pop_readyq(manager);
		if (task != NULL) {
			unsigned int dispatch_count = 0;
			isc_boolean_t done = ISC_FALSE;
			isc_boolean_t requeue = ISC_FALSE;
			isc_boolean_t finished = ISC_FALSE;
			isc_event_t *event;

			INSIST(VALID_TASK(task));

			/*
			 * Note we only unlock the manager lock if we actually
			 * have a task to do.  We must reacquire the manager
			 * lock before exiting the 'if (task != NULL)' block.
			 */
			manager->tasks_running++;
			UNLOCK(&manager->lock);

			LOCK(&task->lock);
			INSIST(task->state == task_state_ready);
			task->state = task_state_running;
			XTRACE(isc_msgcat_get(isc_msgcat, ISC_MSGSET_GENERAL,
					      ISC_MSG_RUNNING, "running"));
			isc_stdtime_get(&task->now);
			do {
				if (!EMPTY(task->events)) {
					event = HEAD(task->events);
					DEQUEUE(task->events, event, ev_link);

					/*
					 * Execute the event action.
					 */
					XTRACE(isc_msgcat_get(isc_msgcat,
							    ISC_MSGSET_TASK,
							    ISC_MSG_EXECUTE,
							    "execute action"));
					if (event->ev_action != NULL) {
						UNLOCK(&task->lock);
						(event->ev_action)(
							(isc_task_t *)task,
							event);
						LOCK(&task->lock);
					}
					dispatch_count++;
#ifndef USE_WORKER_THREADS
					total_dispatch_count++;
#endif /* USE_WORKER_THREADS */
				}

				if (task->references == 0 &&
				    EMPTY(task->events) &&
				    !TASK_SHUTTINGDOWN(task)) {
					isc_boolean_t was_idle;

					/*
					 * There are no references and no
					 * pending events for this task,
					 * which means it will not become
					 * runnable again via an external
					 * action (such as sending an event
					 * or detaching).
					 *
					 * We initiate shutdown to prevent
					 * it from becoming a zombie.
					 *
					 * We do this here instead of in
					 * the "if EMPTY(task->events)" block
					 * below because:
					 *
					 *	If we post no shutdown events,
					 *	we want the task to finish.
					 *
					 *	If we did post shutdown events,
					 *	will still want the task's
					 *	quantum to be applied.
					 */
					was_idle = task_shutdown(task);
					INSIST(!was_idle);
				}

				if (EMPTY(task->events)) {
					/*
					 * Nothing else to do for this task
					 * right now.
					 */
					XTRACE(isc_msgcat_get(isc_msgcat,
							      ISC_MSGSET_TASK,
							      ISC_MSG_EMPTY,
							      "empty"));
					if (task->references == 0 &&
					    TASK_SHUTTINGDOWN(task)) {
						/*
						 * The task is done.
						 */
						XTRACE(isc_msgcat_get(
							       isc_msgcat,
							       ISC_MSGSET_TASK,
							       ISC_MSG_DONE,
							       "done"));
						finished = ISC_TRUE;
						task->state = task_state_done;
					} else
						task->state = task_state_idle;
					done = ISC_TRUE;
				} else if (dispatch_count >= task->quantum) {
					/*
					 * Our quantum has expired, but
					 * there is more work to be done.
					 * We'll requeue it to the ready
					 * queue later.
					 *
					 * We don't check quantum until
					 * dispatching at least one event,
					 * so the minimum quantum is one.
					 */
					XTRACE(isc_msgcat_get(isc_msgcat,
							      ISC_MSGSET_TASK,
							      ISC_MSG_QUANTUM,
							      "quantum"));
					task->state = task_state_ready;
					requeue = ISC_TRUE;
					done = ISC_TRUE;
				}
			} while (!done);
			UNLOCK(&task->lock);

			if (finished)
				task_finished(task);

			LOCK(&manager->lock);
			manager->tasks_running--;
#ifdef USE_WORKER_THREADS
			if (manager->exclusive_requested &&
			    manager->tasks_running == 1) {
				SIGNAL(&manager->exclusive_granted);
			} else if (manager->pause_requested &&
				   manager->tasks_running == 0) {
				SIGNAL(&manager->paused);
			}
#endif /* USE_WORKER_THREADS */
			if (requeue) {
				/*
				 * We know we're awake, so we don't have
				 * to wakeup any sleeping threads if the
				 * ready queue is empty before we requeue.
				 *
				 * A possible optimization if the queue is
				 * empty is to 'goto' the 'if (task != NULL)'
				 * block, avoiding the ENQUEUE of the task
				 * and the subsequent immediate DEQUEUE
				 * (since it is the only executable task).
				 * We don't do this because then we'd be
				 * skipping the exit_requested check.  The
				 * cost of ENQUEUE is low anyway, especially
				 * when you consider that we'd have to do
				 * an extra EMPTY check to see if we could
				 * do the optimization.  If the ready queue
				 * were usually nonempty, the 'optimization'
				 * might even hurt rather than help.
				 */
#ifdef USE_WORKER_THREADS
				push_readyq(manager, task);
#else
				ENQUEUE(new_ready_tasks, task, ready_link);
				if ((task->flags & TASK_F_PRIVILEGED) != 0)
					ENQUEUE(new_priority_tasks, task,
						ready_priority_link);
#endif
			}
		}

#ifdef USE_WORKER_THREADS
		/*
		 * If we are in privileged execution mode and there are no
		 * tasks remaining on the current ready queue, then
		 * we're stuck.  Automatically drop privileges at that
		 * point and continue with the regular ready queue.
		 */
		if (manager->tasks_running == 0 && empty_readyq(manager)) {
			manager->mode = isc_taskmgrmode_normal;
			if (!empty_readyq(manager))
				BROADCAST(&manager->work_available);
		}
#endif
	}

#ifndef USE_WORKER_THREADS
	ISC_LIST_APPENDLIST(manager->ready_tasks, new_ready_tasks, ready_link);
	ISC_LIST_APPENDLIST(manager->ready_priority_tasks, new_priority_tasks,
			    ready_priority_link);
	if (empty_readyq(manager))
		manager->mode = isc_taskmgrmode_normal;
#endif

	UNLOCK(&manager->lock);
}

#ifdef USE_WORKER_THREADS
static isc_threadresult_t
#ifdef _WIN32
WINAPI
#endif
run(void *uap) {
	isc__taskmgr_t *manager = uap;

	XTHREADTRACE(isc_msgcat_get(isc_msgcat, ISC_MSGSET_GENERAL,
				    ISC_MSG_STARTING, "starting"));

	dispatch(manager);

	XTHREADTRACE(isc_msgcat_get(isc_msgcat, ISC_MSGSET_GENERAL,
				    ISC_MSG_EXITING, "exiting"));

#ifdef OPENSSL_LEAKS
	ERR_remove_state(0);
#endif

	return ((isc_threadresult_t)0);
}
#endif /* USE_WORKER_THREADS */

static void
manager_free(isc__taskmgr_t *manager) {
	isc_mem_t *mctx;

<<<<<<< HEAD
	LOCK(&manager->lock);
#ifdef ISC_PLATFORM_USETHREADS
=======
#ifdef USE_WORKER_THREADS
>>>>>>> f9a74774
	(void)isc_condition_destroy(&manager->exclusive_granted);
	(void)isc_condition_destroy(&manager->work_available);
	(void)isc_condition_destroy(&manager->paused);
	isc_mem_free(manager->mctx, manager->threads);
<<<<<<< HEAD
#endif /* ISC_PLATFORM_USETHREADS */
	manager->magic = 0;
=======
#endif /* USE_WORKER_THREADS */
	DESTROYLOCK(&manager->lock);
	manager->common.impmagic = 0;
	manager->common.magic = 0;
>>>>>>> f9a74774
	mctx = manager->mctx;
	UNLOCK(&manager->lock);
	DESTROYLOCK(&manager->lock);
	isc_mem_put(mctx, manager, sizeof(*manager));
	isc_mem_detach(&mctx);

#ifdef USE_SHARED_MANAGER
	taskmgr = NULL;
#endif	/* USE_SHARED_MANAGER */
}

ISC_TASKFUNC_SCOPE isc_result_t
isc__taskmgr_create(isc_mem_t *mctx, unsigned int workers,
		    unsigned int default_quantum, isc_taskmgr_t **managerp)
{
	isc_result_t result;
	unsigned int i, started = 0;
	isc__taskmgr_t *manager;

	/*
	 * Create a new task manager.
	 */

	REQUIRE(workers > 0);
	REQUIRE(managerp != NULL && *managerp == NULL);

#ifndef USE_WORKER_THREADS
	UNUSED(i);
	UNUSED(started);
#endif

#ifdef USE_SHARED_MANAGER
	if (taskmgr != NULL) {
		if (taskmgr->refs == 0)
			return (ISC_R_SHUTTINGDOWN);
		taskmgr->refs++;
		*managerp = (isc_taskmgr_t *)taskmgr;
		return (ISC_R_SUCCESS);
	}
#endif /* USE_SHARED_MANAGER */

	manager = isc_mem_get(mctx, sizeof(*manager));
	if (manager == NULL)
		return (ISC_R_NOMEMORY);
<<<<<<< HEAD
=======
	manager->common.methods = &taskmgrmethods;
	manager->common.impmagic = TASK_MANAGER_MAGIC;
	manager->common.magic = ISCAPI_TASKMGR_MAGIC;
	manager->mode = isc_taskmgrmode_normal;
	manager->mctx = NULL;
>>>>>>> f9a74774
	result = isc_mutex_init(&manager->lock);
	if (result != ISC_R_SUCCESS)
		goto cleanup_mgr;
	LOCK(&manager->lock);
	manager->magic = TASK_MANAGER_MAGIC;
	manager->mctx = NULL;

#ifdef USE_WORKER_THREADS
	manager->workers = 0;
	manager->threads = isc_mem_allocate(mctx,
					    workers * sizeof(isc_thread_t));
	if (manager->threads == NULL) {
		result = ISC_R_NOMEMORY;
		goto cleanup_lock;
	}
	if (isc_condition_init(&manager->work_available) != ISC_R_SUCCESS) {
		UNEXPECTED_ERROR(__FILE__, __LINE__,
				 "isc_condition_init() %s",
				 isc_msgcat_get(isc_msgcat, ISC_MSGSET_GENERAL,
						ISC_MSG_FAILED, "failed"));
		result = ISC_R_UNEXPECTED;
		goto cleanup_threads;
	}
	if (isc_condition_init(&manager->exclusive_granted) != ISC_R_SUCCESS) {
		UNEXPECTED_ERROR(__FILE__, __LINE__,
				 "isc_condition_init() %s",
				 isc_msgcat_get(isc_msgcat, ISC_MSGSET_GENERAL,
						ISC_MSG_FAILED, "failed"));
		result = ISC_R_UNEXPECTED;
		goto cleanup_workavailable;
	}
	if (isc_condition_init(&manager->paused) != ISC_R_SUCCESS) {
		UNEXPECTED_ERROR(__FILE__, __LINE__,
				 "isc_condition_init() %s",
				 isc_msgcat_get(isc_msgcat, ISC_MSGSET_GENERAL,
						ISC_MSG_FAILED, "failed"));
		result = ISC_R_UNEXPECTED;
		goto cleanup_exclusivegranted;
	}
#endif /* USE_WORKER_THREADS */
	if (default_quantum == 0)
		default_quantum = DEFAULT_DEFAULT_QUANTUM;
	manager->default_quantum = default_quantum;
	INIT_LIST(manager->tasks);
	INIT_LIST(manager->ready_tasks);
	INIT_LIST(manager->ready_priority_tasks);
	manager->tasks_running = 0;
	manager->exclusive_requested = ISC_FALSE;
	manager->pause_requested = ISC_FALSE;
	manager->exiting = ISC_FALSE;

	isc_mem_attach(mctx, &manager->mctx);

<<<<<<< HEAD
#ifdef ISC_PLATFORM_USETHREADS
=======
#ifdef USE_WORKER_THREADS
	LOCK(&manager->lock);
>>>>>>> f9a74774
	/*
	 * Start workers.
	 */
	for (i = 0; i < workers; i++) {
		if (isc_thread_create(run, manager,
				      &manager->threads[manager->workers]) ==
		    ISC_R_SUCCESS) {
			manager->workers++;
			started++;
		}
	}
	UNLOCK(&manager->lock);

	if (started == 0) {
		manager_free(manager);
		return (ISC_R_NOTHREADS);
	}
	isc_thread_setconcurrency(workers);
#endif /* USE_WORKER_THREADS */
#ifdef USE_SHARED_MANAGER
	manager->refs = 1;
	UNLOCK(&manager->lock);
	taskmgr = manager;
#endif /* USE_SHARED_MANAGER */

	*managerp = (isc_taskmgr_t *)manager;

	return (ISC_R_SUCCESS);

#ifdef USE_WORKER_THREADS
 cleanup_exclusivegranted:
	(void)isc_condition_destroy(&manager->exclusive_granted);
 cleanup_workavailable:
	(void)isc_condition_destroy(&manager->work_available);
 cleanup_threads:
	isc_mem_free(mctx, manager->threads);
 cleanup_lock:
	UNLOCK(&manager->lock);
	DESTROYLOCK(&manager->lock);
#endif
 cleanup_mgr:
	isc_mem_put(mctx, manager, sizeof(*manager));
	return (result);
}

ISC_TASKFUNC_SCOPE void
isc__taskmgr_destroy(isc_taskmgr_t **managerp) {
	isc__taskmgr_t *manager;
	isc__task_t *task;
	unsigned int i;

	/*
	 * Destroy '*managerp'.
	 */

	REQUIRE(managerp != NULL);
	manager = (isc__taskmgr_t *)*managerp;
	REQUIRE(VALID_MANAGER(manager));

#ifndef USE_WORKER_THREADS
	UNUSED(i);
#endif /* USE_WORKER_THREADS */

#ifdef USE_SHARED_MANAGER
	manager->refs--;
	if (manager->refs > 0) {
		*managerp = NULL;
		return;
	}
#endif

	XTHREADTRACE("isc_taskmgr_destroy");
	/*
	 * Only one non-worker thread may ever call this routine.
	 * If a worker thread wants to initiate shutdown of the
	 * task manager, it should ask some non-worker thread to call
	 * isc_taskmgr_destroy(), e.g. by signalling a condition variable
	 * that the startup thread is sleeping on.
	 */

	/*
	 * Unlike elsewhere, we're going to hold this lock a long time.
	 * We need to do so, because otherwise the list of tasks could
	 * change while we were traversing it.
	 *
	 * This is also the only function where we will hold both the
	 * task manager lock and a task lock at the same time.
	 */

	LOCK(&manager->lock);

	/*
	 * Make sure we only get called once.
	 */
	INSIST(!manager->exiting);
	manager->exiting = ISC_TRUE;

	/*
	 * If privileged mode was on, turn it off.
	 */
	manager->mode = isc_taskmgrmode_normal;

	/*
	 * Post shutdown event(s) to every task (if they haven't already been
	 * posted).
	 */
	for (task = HEAD(manager->tasks);
	     task != NULL;
	     task = NEXT(task, link)) {
		LOCK(&task->lock);
		if (task_shutdown(task))
			push_readyq(manager, task);
		UNLOCK(&task->lock);
	}
#ifdef USE_WORKER_THREADS
	/*
	 * Wake up any sleeping workers.  This ensures we get work done if
	 * there's work left to do, and if there are already no tasks left
	 * it will cause the workers to see manager->exiting.
	 */
	BROADCAST(&manager->work_available);
	UNLOCK(&manager->lock);

	/*
	 * Wait for all the worker threads to exit.
	 */
	for (i = 0; i < manager->workers; i++)
		(void)isc_thread_join(manager->threads[i], NULL);
#else /* USE_WORKER_THREADS */
	/*
	 * Dispatch the shutdown events.
	 */
	UNLOCK(&manager->lock);
	while (isc__taskmgr_ready((isc_taskmgr_t *)manager))
		(void)isc__taskmgr_dispatch((isc_taskmgr_t *)manager);
#ifdef BIND9
	if (!ISC_LIST_EMPTY(manager->tasks))
		isc_mem_printallactive(stderr);
#endif
	INSIST(ISC_LIST_EMPTY(manager->tasks));
#ifdef USE_SHARED_MANAGER
	taskmgr = NULL;
#endif
#endif /* USE_WORKER_THREADS */

	manager_free(manager);

	*managerp = NULL;
}

ISC_TASKFUNC_SCOPE void
isc__taskmgr_setmode(isc_taskmgr_t *manager0, isc_taskmgrmode_t mode) {
	isc__taskmgr_t *manager = (isc__taskmgr_t *)manager0;

	LOCK(&manager->lock);
	manager->mode = mode;
	UNLOCK(&manager->lock);
}

ISC_TASKFUNC_SCOPE isc_taskmgrmode_t
isc__taskmgr_mode(isc_taskmgr_t *manager0) {
	isc__taskmgr_t *manager = (isc__taskmgr_t *)manager0;
	isc_taskmgrmode_t mode;
	LOCK(&manager->lock);
	mode = manager->mode;
	UNLOCK(&manager->lock);
	return (mode);
}

#ifndef USE_WORKER_THREADS
isc_boolean_t
isc__taskmgr_ready(isc_taskmgr_t *manager0) {
	isc__taskmgr_t *manager = (isc__taskmgr_t *)manager0;
	isc_boolean_t is_ready;

#ifdef USE_SHARED_MANAGER
	if (manager == NULL)
		manager = taskmgr;
#endif
	if (manager == NULL)
		return (ISC_FALSE);

	LOCK(&manager->lock);
	is_ready = !empty_readyq(manager);
	UNLOCK(&manager->lock);

	return (is_ready);
}

isc_result_t
isc__taskmgr_dispatch(isc_taskmgr_t *manager0) {
	isc__taskmgr_t *manager = (isc__taskmgr_t *)manager0;

#ifdef USE_SHARED_MANAGER
	if (manager == NULL)
		manager = taskmgr;
#endif
	if (manager == NULL)
		return (ISC_R_NOTFOUND);

	dispatch(manager);

	return (ISC_R_SUCCESS);
}

#else
ISC_TASKFUNC_SCOPE void
isc__taskmgr_pause(isc_taskmgr_t *manager0) {
	isc__taskmgr_t *manager = (isc__taskmgr_t *)manager0;
	LOCK(&manager->lock);
	while (manager->tasks_running > 0) {
		WAIT(&manager->paused, &manager->lock);
	}
	manager->pause_requested = ISC_TRUE;
	UNLOCK(&manager->lock);
}

ISC_TASKFUNC_SCOPE void
isc__taskmgr_resume(isc_taskmgr_t *manager0) {
	isc__taskmgr_t *manager = (isc__taskmgr_t *)manager0;

	LOCK(&manager->lock);
	if (manager->pause_requested) {
		manager->pause_requested = ISC_FALSE;
		BROADCAST(&manager->work_available);
	}
	UNLOCK(&manager->lock);
}
#endif /* USE_WORKER_THREADS */

ISC_TASKFUNC_SCOPE isc_result_t
isc__task_beginexclusive(isc_task_t *task0) {
#ifdef USE_WORKER_THREADS
	isc__task_t *task = (isc__task_t *)task0;
	isc__taskmgr_t *manager = task->manager;
	REQUIRE(task->state == task_state_running);
	LOCK(&manager->lock);
	if (manager->exclusive_requested) {
		UNLOCK(&manager->lock);
		return (ISC_R_LOCKBUSY);
	}
	manager->exclusive_requested = ISC_TRUE;
	while (manager->tasks_running > 1) {
		WAIT(&manager->exclusive_granted, &manager->lock);
	}
	UNLOCK(&manager->lock);
#else
	UNUSED(task0);
#endif
	return (ISC_R_SUCCESS);
}

ISC_TASKFUNC_SCOPE void
isc__task_endexclusive(isc_task_t *task0) {
#ifdef USE_WORKER_THREADS
	isc__task_t *task = (isc__task_t *)task0;
	isc__taskmgr_t *manager = task->manager;

	REQUIRE(task->state == task_state_running);
	LOCK(&manager->lock);
	REQUIRE(manager->exclusive_requested);
	manager->exclusive_requested = ISC_FALSE;
	BROADCAST(&manager->work_available);
	UNLOCK(&manager->lock);
#else
	UNUSED(task0);
#endif
}

ISC_TASKFUNC_SCOPE void
isc__task_setprivilege(isc_task_t *task0, isc_boolean_t priv) {
	isc__task_t *task = (isc__task_t *)task0;
	isc__taskmgr_t *manager = task->manager;
	isc_boolean_t oldpriv;

	LOCK(&task->lock);
	oldpriv = ISC_TF((task->flags & TASK_F_PRIVILEGED) != 0);
	if (priv)
		task->flags |= TASK_F_PRIVILEGED;
	else
		task->flags &= ~TASK_F_PRIVILEGED;
	UNLOCK(&task->lock);

	if (priv == oldpriv)
		return;

	LOCK(&manager->lock);
	if (priv && ISC_LINK_LINKED(task, ready_link))
		ENQUEUE(manager->ready_priority_tasks, task,
			ready_priority_link);
	else if (!priv && ISC_LINK_LINKED(task, ready_priority_link))
		DEQUEUE(manager->ready_priority_tasks, task,
			ready_priority_link);
	UNLOCK(&manager->lock);
}

ISC_TASKFUNC_SCOPE isc_boolean_t
isc__task_privilege(isc_task_t *task0) {
	isc__task_t *task = (isc__task_t *)task0;
	isc_boolean_t priv;

	LOCK(&task->lock);
	priv = ISC_TF((task->flags & TASK_F_PRIVILEGED) != 0);
	UNLOCK(&task->lock);
	return (priv);
}

#ifdef USE_SOCKETIMPREGISTER
isc_result_t
isc__task_register() {
	return (isc_task_register(isc__taskmgr_create));
}
#endif

isc_boolean_t
isc_task_exiting(isc_task_t *t) {
	isc__task_t *task = (isc__task_t *)t;

	REQUIRE(VALID_TASK(task));
	return (TASK_SHUTTINGDOWN(task));
}


#if defined(HAVE_LIBXML2) && defined(BIND9)
void
isc_taskmgr_renderxml(isc_taskmgr_t *mgr0, xmlTextWriterPtr writer) {
	isc__taskmgr_t *mgr = (isc__taskmgr_t *)mgr0;
	isc__task_t *task;

	LOCK(&mgr->lock);

	/*
	 * Write out the thread-model, and some details about each depending
	 * on which type is enabled.
	 */
	xmlTextWriterStartElement(writer, ISC_XMLCHAR "thread-model");
#ifdef ISC_PLATFORM_USETHREADS
	xmlTextWriterStartElement(writer, ISC_XMLCHAR "type");
	xmlTextWriterWriteString(writer, ISC_XMLCHAR "threaded");
	xmlTextWriterEndElement(writer); /* type */

	xmlTextWriterStartElement(writer, ISC_XMLCHAR "worker-threads");
	xmlTextWriterWriteFormatString(writer, "%d", mgr->workers);
	xmlTextWriterEndElement(writer); /* worker-threads */
#else /* ISC_PLATFORM_USETHREADS */
	xmlTextWriterStartElement(writer, ISC_XMLCHAR "type");
	xmlTextWriterWriteString(writer, ISC_XMLCHAR "non-threaded");
	xmlTextWriterEndElement(writer); /* type */

	xmlTextWriterStartElement(writer, ISC_XMLCHAR "references");
	xmlTextWriterWriteFormatString(writer, "%d", mgr->refs);
	xmlTextWriterEndElement(writer); /* references */
#endif /* ISC_PLATFORM_USETHREADS */

	xmlTextWriterStartElement(writer, ISC_XMLCHAR "default-quantum");
	xmlTextWriterWriteFormatString(writer, "%d", mgr->default_quantum);
	xmlTextWriterEndElement(writer); /* default-quantum */

	xmlTextWriterStartElement(writer, ISC_XMLCHAR "tasks-running");
	xmlTextWriterWriteFormatString(writer, "%d", mgr->tasks_running);
	xmlTextWriterEndElement(writer); /* tasks-running */

	xmlTextWriterEndElement(writer); /* thread-model */

	xmlTextWriterStartElement(writer, ISC_XMLCHAR "tasks");
	task = ISC_LIST_HEAD(mgr->tasks);
	while (task != NULL) {
		LOCK(&task->lock);
		xmlTextWriterStartElement(writer, ISC_XMLCHAR "task");

		if (task->name[0] != 0) {
			xmlTextWriterStartElement(writer, ISC_XMLCHAR "name");
			xmlTextWriterWriteFormatString(writer, "%s",
						       task->name);
			xmlTextWriterEndElement(writer); /* name */
		}

		xmlTextWriterStartElement(writer, ISC_XMLCHAR "references");
		xmlTextWriterWriteFormatString(writer, "%d", task->references);
		xmlTextWriterEndElement(writer); /* references */

		xmlTextWriterStartElement(writer, ISC_XMLCHAR "id");
		xmlTextWriterWriteFormatString(writer, "%p", task);
		xmlTextWriterEndElement(writer); /* id */

		xmlTextWriterStartElement(writer, ISC_XMLCHAR "state");
		xmlTextWriterWriteFormatString(writer, "%s",
					       statenames[task->state]);
		xmlTextWriterEndElement(writer); /* state */

		xmlTextWriterStartElement(writer, ISC_XMLCHAR "quantum");
		xmlTextWriterWriteFormatString(writer, "%d", task->quantum);
		xmlTextWriterEndElement(writer); /* quantum */

		xmlTextWriterEndElement(writer);

		UNLOCK(&task->lock);
		task = ISC_LIST_NEXT(task, link);
	}
	xmlTextWriterEndElement(writer); /* tasks */

	UNLOCK(&mgr->lock);
}
#endif /* HAVE_LIBXML2 && BIND9 */<|MERGE_RESOLUTION|>--- conflicted
+++ resolved
@@ -360,12 +360,9 @@
 	task->tag = NULL;
 	INIT_LINK(task, link);
 	INIT_LINK(task, ready_link);
-<<<<<<< HEAD
+	INIT_LINK(task, ready_priority_link);
 	UNLOCK(&task->lock);
 	UNLOCK(&manager->lock);
-=======
-	INIT_LINK(task, ready_priority_link);
->>>>>>> f9a74774
 
 	exiting = ISC_FALSE;
 	LOCK(&manager->lock);
@@ -1300,25 +1297,15 @@
 manager_free(isc__taskmgr_t *manager) {
 	isc_mem_t *mctx;
 
-<<<<<<< HEAD
 	LOCK(&manager->lock);
-#ifdef ISC_PLATFORM_USETHREADS
-=======
 #ifdef USE_WORKER_THREADS
->>>>>>> f9a74774
 	(void)isc_condition_destroy(&manager->exclusive_granted);
 	(void)isc_condition_destroy(&manager->work_available);
 	(void)isc_condition_destroy(&manager->paused);
 	isc_mem_free(manager->mctx, manager->threads);
-<<<<<<< HEAD
-#endif /* ISC_PLATFORM_USETHREADS */
-	manager->magic = 0;
-=======
 #endif /* USE_WORKER_THREADS */
-	DESTROYLOCK(&manager->lock);
 	manager->common.impmagic = 0;
 	manager->common.magic = 0;
->>>>>>> f9a74774
 	mctx = manager->mctx;
 	UNLOCK(&manager->lock);
 	DESTROYLOCK(&manager->lock);
@@ -1363,14 +1350,11 @@
 	manager = isc_mem_get(mctx, sizeof(*manager));
 	if (manager == NULL)
 		return (ISC_R_NOMEMORY);
-<<<<<<< HEAD
-=======
 	manager->common.methods = &taskmgrmethods;
 	manager->common.impmagic = TASK_MANAGER_MAGIC;
 	manager->common.magic = ISCAPI_TASKMGR_MAGIC;
 	manager->mode = isc_taskmgrmode_normal;
 	manager->mctx = NULL;
->>>>>>> f9a74774
 	result = isc_mutex_init(&manager->lock);
 	if (result != ISC_R_SUCCESS)
 		goto cleanup_mgr;
@@ -1424,12 +1408,7 @@
 
 	isc_mem_attach(mctx, &manager->mctx);
 
-<<<<<<< HEAD
-#ifdef ISC_PLATFORM_USETHREADS
-=======
 #ifdef USE_WORKER_THREADS
-	LOCK(&manager->lock);
->>>>>>> f9a74774
 	/*
 	 * Start workers.
 	 */
