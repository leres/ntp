#include <config.h>

<<<<<<< HEAD
/* #include "sntp-opts.h"       /**/
=======
/* #include "sntp-opts.h"	/**/
>>>>>>> 5cce312e
#include "networking.h"
#include "log.h"


int resolve_hosts (char **hosts, int hostc, struct addrinfo **res) {
	register unsigned int a, b;
	unsigned int entryc = 0; 

	res = (struct addrinfo **) malloc(sizeof(struct addrinfo) * hostc);
	
	
	for(a=0; a<hostc; a++) {
		struct addrinfo hints, **res, *res0;
		int error;
		const char *cause = NULL;

		memset(&hints, 0, sizeof(hints));
		hints.ai_family = PF_UNSPEC;
		hints.ai_socktype = SOCK_STREAM;
		hints.ai_protocol = IPPROTO_UDP;


		error = getaddrinfo(hosts[a], "ntp", &hints, &res[a]);

		if(error) {
			size_t msg_length = strlen(hosts[a]) + 21;
			char *logmsg = (char *) malloc(sizeof(char) * msg_length);

			snprintf(logmsg, msg_length, "Error looking up %s", hosts[a]);
			log_msg(logmsg, 1);
		}
	}

	/* Make a list of the addrinfo list entries, start by counting them */
	for(a=0; a<hostc; a++) {
		entryc++;

		if(res[a]->ai_next != NULL) {
			while(res[a]->ai_next != NULL) 
				entryc++;
		}
	}

	struct addrinfo **result = (struct addrinfo **) malloc(sizeof(struct addrinfo) * entryc);

	for(a=0,b=0; a<entryc; b++) {
		if(res[b]->ai_next != NULL) {
			memcpy(result[a], res[b], sizeof(struct addrinfo));
			a++;
		}
		else {
			struct addrinfo *seek = res[b]->ai_next;

			for(; a<entryc && seek != NULL; a++) {
				memcpy(result[a], seek, sizeof(struct addrinfo));
				seek = seek->ai_next;
			}
		}
	}

	return entryc;
}

/* Send a packet */
static void
sendpkt (
	struct sockaddr_storage *dest,
	struct pkt *pkt,
	int len
	)
{
	int sock;

	int cc = sendto(sock, (char *)pkt, len, 0, (struct sockaddr *)dest,
			SOCKLEN(dest));

	if (cc == SOCKET_ERROR) {
		if (errno != EWOULDBLOCK && errno != ENOBUFS) {

		}
	}

}

int
recvdata (
		SOCKET rsock,
		struct sockaddr *sender,
		char *rdata,
		size_t rdata_length,
		char *done
	 )
{
	socklen_t slen = SOCKLEN(rsock);

	int recvc = recvfrom(rsock, rdata, rdata_length, MSG_DONTWAIT, 
			sender, &slen);

	
	/* Remove this when found a reasonable max. size. For now
	 * notify when there's data left to fetch 
	 */
	if(recvc >= 511)
		*done = 0;
	else
		*done = 1;

	return recvc;
}

/* Fetch data, check if it's data for us and whether it's useable or not. If not, return -1
 * so we can delete this server from our list and continue with another one. KOD package handling
 * is not done here. 
 */
int 
recvpkt (
		SOCKET rsock,
		struct pkt *rpkt,
		struct pkt *spkt
	)
{
	int has_mac;
	int is_authentic;

	l_fp ts;
	l_fp t10, t23, tmp;
	l_fp org;
	l_fp rec;
	l_fp ci;


	struct sockaddr sender;
	char *rdata, done;

	/* Much space, just to be sure */
	rdata = (char *) malloc(sizeof(char) * 512);

	int pkt_length = recvdata(rsock, &sender, rdata, 512, &done);

	if(!done) {
		/* Do something about it, first check for a maximum length of ntp packets,
		 * probably that's something we can avoid 
		 */
	}
	
	/* Some checks to see if that packet is intended for us */

	if(pkt_length == LEN_PKT_NOMAC)
		has_mac = 0;

	else if(pkt_length > LEN_PKT_NOMAC) 
		has_mac = 1;
	
	else
		if(debug) {
			fprintf(stderr, "recvpkt: Funny packet length: %i. Discarding package.\n", pkt_length);
			return -1;
		}

	rpkt = (struct pkt *)rdata;

	if (PKT_VERSION(rpkt->li_vn_mode) < NTP_OLDVERSION ||
		PKT_VERSION(rpkt->li_vn_mode) > NTP_VERSION) {
		return -1;
	}

	if ((PKT_MODE(rpkt->li_vn_mode) != MODE_SERVER
		 && PKT_MODE(rpkt->li_vn_mode) != MODE_PASSIVE)
		|| rpkt->stratum >= STRATUM_UNSPEC) {
		if (debug)
			fprintf(stderr, "receive: mode %d stratum %d\n",
			   PKT_MODE(rpkt->li_vn_mode), rpkt->stratum);
		return -1;
	}

	/*
	 * Decode the org timestamp and make sure we're getting a response
	 * to our last request. 
	 */
	NTOHL_FP(&rpkt->org, &org);
	if (!L_ISEQU(&org, &spkt->xmt)) {
		if (debug)
			printf("receive: pkt.org and peer.xmt differ\n");
		return -1;
	}

	/* Do authentication stuff here */

	/* Left for now, finishin other stuff. I think I might want that somewhere else,
	 * don't want this function to do on-wire tasks. Sanity checks are right here I think
	 *
	server->leap = PKT_LEAP(rpkt->li_vn_mode);
	server->stratum = PKT_TO_STRATUM(rpkt->stratum);
	server->precision = rpkt->precision;
	server->rootdelay = ntohl(rpkt->rootdelay);
	server->rootdisp = ntohl(rpkt->rootdisp);
	server->refid = rpkt->refid;
	NTOHL_FP(&rpkt->reftime, &server->reftime);
	NTOHL_FP(&rpkt->rec, &rec);
	NTOHL_FP(&rpkt->xmt, &server->org);

	if (L_ISZERO(&rec) || !L_ISHIS(&server->org, &rec)) 
		return -1; */

	return pkt_length;
}

/*
 * is_reachable - check to see if we have a route to given destination
 *		    (non-blocking).
 */
int
is_reachable (struct addrinfo *dst)
{
	SOCKET sockfd;

	sockfd = socket(dst->ai_family, SOCK_DGRAM, 0);
	if (sockfd == -1) {
		return 0;
	}

	if(connect(sockfd, dst->ai_addr, SOCKLEN(dst->ai_addr))) {
		closesocket(sockfd);
		return 0;
	}
	closesocket(sockfd);
	return 1;
}

int 
filter_reachable (
		struct addrinfo **res,
		int resc
		)
{
	register int a, b;
	int filter_elements = 0;

	int *index = (int *) malloc(sizeof(int) * resc);
	
	for(a=0, b=0; a<resc; a++) {
		if(is_reachable(res[a])) {
			index[b] = a;
			b++;
		}
	}

	struct addrinfo **cpyres = (struct addrinfo **) malloc(sizeof(struct addrinfo *) * b);

	filter_elements = b+1;

	for(a=0; a<filter_elements; a++) 
		cpyres[a] = res[index[a]];


	for(a=0, b=0; a<resc; a++) {
		if(a == index[b]) 
			b++;
		else 
			freeaddrinfo(res[a]);
	}

	res = cpyres;

	return filter_elements;
}

/* Will be handled by recvpkt */
int
filter_ntp (
		struct addrinfo **res,
		int resc
	   )
{
}<|MERGE_RESOLUTION|>--- conflicted
+++ resolved
@@ -1,10 +1,6 @@
 #include <config.h>
 
-<<<<<<< HEAD
-/* #include "sntp-opts.h"       /**/
-=======
 /* #include "sntp-opts.h"	/**/
->>>>>>> 5cce312e
 #include "networking.h"
 #include "log.h"
 
