#AUTOMAKE_OPTIONS = ../ansi2knr no-dependencies
AUTOMAKE_OPTIONS = ../util/ansi2knr
noinst_LIBRARIES = libntp.a @MAKE_LIBNTPSIM@
libntp_a_SRCS = a_md5encrypt.c adjtime.c atoint.c atolfp.c atouint.c \
	audio.c authkeys.c authreadkeys.c authusekey.c binio.c buftvtots.c \
	caljulian.c calleapwhen.c caltontp.c calyearstart.c clocktime.c \
	clocktypes.c decodenetnum.c dofptoa.c dolfptoa.c emalloc.c \
	findconfig.c fptoa.c fptoms.c getopt.c gpstolfp.c hextoint.c \
	hextolfp.c humandate.c icom.c ieee754io.c inttoa.c iosignal.c \
	lib_strbuf.c machines.c md5c.c memmove.c mfp_mul.c mfptoa.c \
	mfptoms.c mktime.c modetoa.c mstolfp.c msutotsf.c msyslog.c netof.c \
<<<<<<< HEAD
	ntp_rfc2553.c numtoa.c numtohost.c octtoint.c prettydate.c \
	ranny.c recvbuff.c refnumtoa.c snprintf.c socktoa.c socktohost.c \
	statestr.c strdup.c strerror.c strstr.c \
	syssignal.c systime.c tsftomsu.c tstotv.c tvtoa.c tvtots.c \
=======
	numtoa.c numtohost.c octtoint.c prettydate.c ranny.c recvbuff.c \
	refnumtoa.c snprintf.c statestr.c strdup.c strerror.c strstr.c\
	syssignal.c tsftomsu.c tstotv.c tvtoa.c tvtots.c \
>>>>>>> d006e03a
	uglydate.c uinttoa.c utvtoa.c ymd2yd.c
libntp_a_SOURCES = systime.c $(libntp_a_SRCS)
libntpsim_a_SOURCES = systime_s.c $(libntp_a_SRCS)
EXTRA_libntp_a_SOURCES = adjtimex.c log.c random.c
INCLUDES = -I$(top_srcdir)/include
ETAGS_ARGS = Makefile.am

noinst_HEADERS = lib_strbuf.h log.h

../include/des.h:
	touch ../include/des.h

EXTRA_DIST = README

#mktime_.c: mktime.c $(ANSI2KNR)
#	$(ANSI2KNR) $< mktime_.c

#strerror_.c: strerror.c $(ANSI2KNR)
#	$(ANSI2KNR) $< strerror_.c<|MERGE_RESOLUTION|>--- conflicted
+++ resolved
@@ -9,16 +9,10 @@
 	hextolfp.c humandate.c icom.c ieee754io.c inttoa.c iosignal.c \
 	lib_strbuf.c machines.c md5c.c memmove.c mfp_mul.c mfptoa.c \
 	mfptoms.c mktime.c modetoa.c mstolfp.c msutotsf.c msyslog.c netof.c \
-<<<<<<< HEAD
 	ntp_rfc2553.c numtoa.c numtohost.c octtoint.c prettydate.c \
 	ranny.c recvbuff.c refnumtoa.c snprintf.c socktoa.c socktohost.c \
 	statestr.c strdup.c strerror.c strstr.c \
-	syssignal.c systime.c tsftomsu.c tstotv.c tvtoa.c tvtots.c \
-=======
-	numtoa.c numtohost.c octtoint.c prettydate.c ranny.c recvbuff.c \
-	refnumtoa.c snprintf.c statestr.c strdup.c strerror.c strstr.c\
 	syssignal.c tsftomsu.c tstotv.c tvtoa.c tvtots.c \
->>>>>>> d006e03a
 	uglydate.c uinttoa.c utvtoa.c ymd2yd.c
 libntp_a_SOURCES = systime.c $(libntp_a_SRCS)
 libntpsim_a_SOURCES = systime_s.c $(libntp_a_SRCS)
