/* machines.c - provide special support for peculiar architectures
 *
 * Real bummers unite !
 *
 */

#ifdef HAVE_CONFIG_H
#include "config.h"
#endif

#include "ntp_machine.h"
#include "ntp_syslog.h"
#include "ntp_stdlib.h"
#include "ntp_unixtime.h"

#ifdef HAVE_UNISTD_H
#include <unistd.h>
#endif

#ifdef SYS_WINNT
# include <conio.h>
#else

#ifdef SYS_VXWORKS
#include "taskLib.h"
#include "sysLib.h"
#include "time.h"
#include "ntp_syslog.h"

/*	some translations to the world of vxWorkings -casey */
/* first some netdb type things */
#include "ioLib.h"
#include <socket.h>
int h_errno;

struct hostent *gethostbyname(char *name)
	{
	struct hostent *host1;
	h_errno = 0;					/* we are always successful!!! */
	host1 = (struct hostent *) malloc (sizeof(struct hostent));
	host1->h_name = name;
	host1->h_addrtype = AF_INET;
	host1->h_aliases = name;
	host1->h_length = 4;
	host1->h_addr_list[0] = (char *)hostGetByName (name);
	host1->h_addr_list[1] = NULL;
	return host1;
	}

struct hostent *gethostbyaddr(char *name, int size, int addr_type)
	{
	struct hostent *host1;
	h_errno = 0;  /* we are always successful!!! */
	host1 = (struct hostent *) malloc (sizeof(struct hostent));
	host1->h_name = name;
	host1->h_addrtype = AF_INET;
	host1->h_aliases = name;
	host1->h_length = 4;
	host1->h_addr_list = NULL;
	return host1;
	}

struct servent *getservbyname (char *name, char *type)
	{
	struct servent *serv1;
	serv1 = (struct servent *) malloc (sizeof(struct servent));
	serv1->s_name = "ntp";      /* official service name */
	serv1->s_aliases = NULL;	/* alias list */
	serv1->s_port = 123;		/* port # */
	serv1->s_proto = "udp";     /* protocol to use */
	return serv1;
	}

/* second
 * vxworks thinks it has insomnia
 * we have to sleep for number of seconds
 */

#define CLKRATE 	sysClkRateGet()

/* I am not sure how valid the granularity is - it is from G. Eger's port */
#define CLK_GRANULARITY  1		/* Granularity of system clock in usec	*/
								/* Used to round down # usecs/tick		*/
								/* On a VCOM-100, PIT gets 8 MHz clk,	*/
								/*	& it prescales by 32, thus 4 usec	*/
								/* on mv167, granularity is 1usec anyway*/
								/* To defeat rounding, set to 1 		*/
#define USECS_PER_SEC		MILLION		/* Microseconds per second	*/
#define TICK (((USECS_PER_SEC / CLKRATE) / CLK_GRANULARITY) * CLK_GRANULARITY)

/* emulate unix sleep
 * casey
 */
void sleep(int seconds)
	{
	taskDelay(seconds*TICK);
	}
/* emulate unix alarm
 * that pauses and calls SIGALRM after the seconds are up...
 * so ... taskDelay() fudged for seconds should amount to the same thing.
 * casey
 */
void alarm (int seconds)
	{
	sleep(seconds);
	}

#endif /* SYS_VXWORKS */

#ifdef SYS_PTX			/* Does PTX still need this? */
/*#include <sys/types.h>	*/
#include <sys/procstats.h>

int
gettimeofday(
	struct timeval *tvp
	)
{
	/*
	 * hi, this is Sequents sneak path to get to a clock
	 * this is also the most logical syscall for such a function
	 */
	return (get_process_stats(tvp, PS_SELF, (struct procstats *) 0,
				  (struct procstats *) 0));
}
#endif /* SYS_PTX */

#ifdef MPE
/* This is a substitute for bind() that if called for an AF_INET socket
port less than 1024, GETPRIVMODE() and GETUSERMODE() calls will be done. */

#undef bind
#include <sys/types.h>
#include <sys/socket.h>
#include <netinet/in.h>
#include <sys/un.h>

extern void GETPRIVMODE(void);
extern void GETUSERMODE(void);

int __ntp_mpe_bind(int s, void *addr, int addrlen);

int __ntp_mpe_bind(int s, void *addr, int addrlen) {
	int priv = 0;
	int result;

if (addrlen == sizeof(struct sockaddr_in)) { /* AF_INET */
	if (((struct sockaddr_in *)addr)->sin_port > 0 &&
	    ((struct sockaddr_in *)addr)->sin_port < 1024) {
		priv = 1;
		GETPRIVMODE();
	}
/*	((struct sockaddr_in *)addr)->sin_addr.s_addr = 0; */
	result = bind(s,addr,addrlen);
	if (priv == 1) GETUSERMODE();
} else /* AF_UNIX */
	result = bind(s,addr,addrlen);

return result;
}

/*
 * MPE stupidly requires sfcntl() to be used on sockets instead of fcntl(),
 * so we define a wrapper to analyze the file descriptor and call the correct
 * function.
 */

#undef fcntl
#include <errno.h>
#include <fcntl.h>

int __ntp_mpe_fcntl(int fd, int cmd, int arg);

int __ntp_mpe_fcntl(int fd, int cmd, int arg) {
	int len;
	struct sockaddr sa;

	extern int sfcntl(int, int, int);

	len = sizeof sa;
	if (getsockname(fd, &sa, &len) == -1) {
		if (errno == EAFNOSUPPORT) /* AF_UNIX socket */
			return sfcntl(fd, cmd, arg);
		if (errno == ENOTSOCK) /* file or pipe */
			return fcntl(fd, cmd, arg);
		return (-1); /* unknown getsockname() failure */
	} else /* AF_INET socket */
		return sfcntl(fd, cmd, arg);
}

/*
 * Setitimer emulation support.  Note that we implement this using alarm(),
 * and since alarm() only delivers one signal, we must re-enable the alarm
 * by enabling our own SIGALRM setitimer_mpe_handler routine to be called
 * before the real handler routine and re-enable the alarm at that time.
 *
 * Note that this solution assumes that sigaction(SIGALRM) is called before
 * calling setitimer().  If it should ever to become necessary to support
 * sigaction(SIGALRM) after calling setitimer(), it will be necessary to trap
 * those sigaction() calls.
 */

#include <limits.h>
#include <signal.h>

/*
 * Some global data that needs to be shared between setitimer() and
 * setitimer_mpe_handler().
 */

struct {
	unsigned long current_msec;	/* current alarm() value in effect */
	unsigned long interval_msec;	/* next alarm() value from setitimer */
	unsigned long value_msec;	/* first alarm() value from setitimer */
	struct itimerval current_itimerval; /* current itimerval in effect */
	struct sigaction oldact;	/* SIGALRM state saved by setitimer */
} setitimer_mpe_ctx = { 0, 0, 0 };

/*
 * Undocumented, unsupported function to do alarm() in milliseconds.
 */

extern unsigned int px_alarm(unsigned long, int *);

/*
 * The SIGALRM handler routine enabled by setitimer().  Re-enable the alarm or
 * restore the original SIGALRM setting if no more alarms are needed.  Then
 * call the original SIGALRM handler (if any).
 */

static RETSIGTYPE setitimer_mpe_handler(int sig)
{
int alarm_hpe_status;

/* Update the new current alarm value */

setitimer_mpe_ctx.current_msec = setitimer_mpe_ctx.interval_msec;

if (setitimer_mpe_ctx.interval_msec > 0) {
  /* Additional intervals needed; re-arm the alarm timer */
  px_alarm(setitimer_mpe_ctx.interval_msec,&alarm_hpe_status);
} else {
  /* No more intervals, so restore previous original SIGALRM handler */
  sigaction(SIGALRM, &setitimer_mpe_ctx.oldact, NULL);
}

/* Call the original SIGALRM handler if it is a function and not just a flag */

if (setitimer_mpe_ctx.oldact.sa_handler != SIG_DFL &&
    setitimer_mpe_ctx.oldact.sa_handler != SIG_ERR &&
    setitimer_mpe_ctx.oldact.sa_handler != SIG_IGN)
  (*setitimer_mpe_ctx.oldact.sa_handler)(SIGALRM);

}

/*
 * Our implementation of setitimer().
 */

int
setitimer(int which, struct itimerval *value,
	    struct itimerval *ovalue)
{

int alarm_hpe_status;
unsigned long remaining_msec, value_msec, interval_msec;
struct sigaction newact;

/* 
 * Convert the initial interval to milliseconds
 */

if (value->it_value.tv_sec > (UINT_MAX / 1000))
  value_msec = UINT_MAX;
else
  value_msec = value->it_value.tv_sec * 1000;

value_msec += value->it_value.tv_usec / 1000;

/*
 * Convert the reset interval to milliseconds
 */

if (value->it_interval.tv_sec > (UINT_MAX / 1000))
  interval_msec = UINT_MAX;
else
  interval_msec = value->it_interval.tv_sec * 1000;

interval_msec += value->it_interval.tv_usec / 1000;

if (value_msec > 0 && interval_msec > 0) {
  /*
   * We'll be starting an interval timer that will be repeating, so we need to
   * insert our own SIGALRM signal handler to schedule the repeats.
   */

  /* Read the current SIGALRM action */

  if (sigaction(SIGALRM, NULL, &setitimer_mpe_ctx.oldact) < 0) {
    fprintf(stderr,"MPE setitimer old handler failed, errno=%d\n",errno);
    return -1;
  }

  /* Initialize the new action to call our SIGALRM handler instead */

  newact.sa_handler = &setitimer_mpe_handler;
  newact.sa_mask = setitimer_mpe_ctx.oldact.sa_mask;
  newact.sa_flags = setitimer_mpe_ctx.oldact.sa_flags;
 
  if (sigaction(SIGALRM, &newact, NULL) < 0) {
    fprintf(stderr,"MPE setitimer new handler failed, errno=%d\n",errno);
    return -1;
  }
}

/*
 * Return previous itimerval if desired
 */

if (ovalue != NULL) *ovalue = setitimer_mpe_ctx.current_itimerval;

/*
 * Save current parameters for later usage
 */

setitimer_mpe_ctx.current_itimerval = *value;
setitimer_mpe_ctx.current_msec = value_msec;
setitimer_mpe_ctx.value_msec = value_msec;
setitimer_mpe_ctx.interval_msec = interval_msec;

/*
 * Schedule the first alarm
 */

remaining_msec = px_alarm(value_msec, &alarm_hpe_status);
if (alarm_hpe_status == 0)
  return (0);
else
  return (-1);
}

/* 
 * MPE lacks gettimeofday(), so we define our own.
 */

int gettimeofday(struct timeval *tvp)

{
/* Documented, supported MPE functions. */
extern void GETPRIVMODE(void);
extern void GETUSERMODE(void);

/* Undocumented, unsupported MPE functions. */
extern long long get_time(void);
extern void get_time_change_info(long long *, char *, char *);
extern long long ticks_to_micro(long long);

char pwf_since_boot, recover_pwf_time;
long long mpetime, offset_ticks, offset_usec;

GETPRIVMODE();
mpetime = get_time(); /* MPE local time usecs since Jan 1 1970 */
get_time_change_info(&offset_ticks, &pwf_since_boot, &recover_pwf_time);
offset_usec = ticks_to_micro(offset_ticks);  /* UTC offset usecs */
GETUSERMODE();

mpetime = mpetime - offset_usec;  /* Convert from local time to UTC */
tvp->tv_sec = mpetime / 1000000LL;
tvp->tv_usec = mpetime % 1000000LL;

return 0;
}

/* 
 * MPE lacks settimeofday(), so we define our own.
 */

#define HAVE_SETTIMEOFDAY

int settimeofday(struct timeval *tvp)

{
/* Documented, supported MPE functions. */
extern void GETPRIVMODE(void);
extern void GETUSERMODE(void);

/* Undocumented, unsupported MPE functions. */
extern void get_time_change_info(long long *, char *, char *);
extern void initialize_system_time(long long, int);
extern void set_time_correction(long long, int, int);
extern long long ticks_to_micro(long long);

char pwf_since_boot, recover_pwf_time;
long long big_sec, big_usec, mpetime, offset_ticks, offset_usec;

big_sec = tvp->tv_sec;
big_usec = tvp->tv_usec;
mpetime = (big_sec * 1000000LL) + big_usec;  /* Desired UTC microseconds */

GETPRIVMODE();
set_time_correction(0LL,0,0); /* Cancel previous time correction, if any */
get_time_change_info(&offset_ticks, &pwf_since_boot, &recover_pwf_time);
offset_usec = ticks_to_micro(offset_ticks); /* UTC offset microseconds */
mpetime = mpetime + offset_usec; /* Convert from UTC to local time */
initialize_system_time(mpetime,1);
GETUSERMODE();

return 0;
}
#endif /* MPE */

const char *set_tod_using = "UNKNOWN";

int
ntp_set_tod(
	struct timeval *tvp,
	void *tzp
	)
{
<<<<<<< HEAD
	int rc;
=======
	int rc = -1;
	struct timeval adjtv;
>>>>>>> 6f31e818

#ifdef DEBUG
	if (debug)
	    printf("In ntp_set_tod\n");
#endif

#ifdef HAVE_CLOCK_SETTIME
	if (rc) {
		struct timespec ts;

		set_tod_using = "clock_settime";
		/* Convert timeval to timespec */
		ts.tv_sec = tvp->tv_sec;
		ts.tv_nsec = 1000 *  tvp->tv_usec;

		errno = 0;
		rc = clock_settime(CLOCK_REALTIME, &ts);
	}
#ifdef DEBUG
	if (debug) {
		printf("ntp_set_tod: %s: %d: %s\n",
			set_tod_using, rc, strerror(errno));
	}
#endif
#endif /* HAVE_CLOCK_SETTIME */
#ifdef HAVE_SETTIMEOFDAY
<<<<<<< HEAD
	{
		struct timeval adjtv;

=======
	if (rc) {
		set_tod_using = "settimeofday";
>>>>>>> 6f31e818
		/*
		 * Some broken systems don't reset adjtime() when the
		 * clock is stepped.
		 */
		adjtv.tv_sec = adjtv.tv_usec = 0;
		adjtime(&adjtv, NULL);
		rc = SETTIMEOFDAY(tvp, tzp);
	}
#ifdef DEBUG
	if (debug) {
		printf("ntp_set_tod: %s: %d: %s\n",
			set_tod_using, rc, strerror(errno));
	}
#endif
#endif /* HAVE_SETTIMEOFDAY */
#ifdef HAVE_STIME
	if (rc) {
		long tp = tvp->tv_sec;

		set_tod_using = "stime";
		rc = stime(&tp); /* lie as bad as SysVR4 */
	}
#ifdef DEBUG
	if (debug) {
		printf("ntp_set_tod: %s: %d: %s\n",
			set_tod_using, rc, strerror(errno));
	}
#endif
#endif /* HAVE_STIME */
	if (rc)
	    set_tod_using = "Failed!";
#ifdef DEBUG
	if (debug) {
		printf("ntp_set_tod: Final: %s: %d: %s\n",
			set_tod_using, rc, strerror(errno));
	}
#endif
	return rc;
}

#endif /* not SYS_WINNT */

#if defined (SYS_WINNT) || defined (SYS_VXWORKS) || defined(MPE)
/* getpass is used in ntpq.c and ntpdc.c */

char *
getpass(const char * prompt)
{
	int c, i;
	static char password[32];
#ifdef DEBUG
	fprintf(stderr, "%s", prompt);
	fflush(stderr);
#endif
	for (i=0; i<sizeof(password)-1 && ((c=_getch())!='\n' && c!='\r'); i++) {
		password[i] = (char) c;
	}
	password[i] = '\0';

	return password;
}
#endif /* SYS_WINNT */

#if !defined(HAVE_MEMSET)
void
ntp_memset(
	char *a,
	int x,
	int c
	)
{
	while (c-- > 0)
		*a++ = (char) x;
}
#endif /*POSIX*/<|MERGE_RESOLUTION|>--- conflicted
+++ resolved
@@ -417,12 +417,7 @@
 	void *tzp
 	)
 {
-<<<<<<< HEAD
-	int rc;
-=======
 	int rc = -1;
-	struct timeval adjtv;
->>>>>>> 6f31e818
 
 #ifdef DEBUG
 	if (debug)
@@ -449,14 +444,10 @@
 #endif
 #endif /* HAVE_CLOCK_SETTIME */
 #ifdef HAVE_SETTIMEOFDAY
-<<<<<<< HEAD
-	{
+	if (rc) {
 		struct timeval adjtv;
 
-=======
-	if (rc) {
 		set_tod_using = "settimeofday";
->>>>>>> 6f31e818
 		/*
 		 * Some broken systems don't reset adjtime() when the
 		 * clock is stepped.
