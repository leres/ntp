--- conflicted
+++ resolved
@@ -25,33 +25,24 @@
 		next_ssbuf = 0;
         memcpy(netaddr, hostaddr, sizeof(struct sockaddr_storage));
 
-<<<<<<< HEAD
         if(netaddr->ss_family == AF_INET) {
                 netnum = ((struct sockaddr_in*)netaddr)->sin_addr.s_addr;
-=======
-	/*
-	 * We live in a modern CIDR world where the basement nets, which
-	 * used to be class A, are now probably associated with each
-	 * host address. So, for class-A nets, all bits are significant.
-	 */
-	netnum = num;
->>>>>>> 51366df4
-	if(IN_CLASSC(netnum))
-	    netnum &= IN_CLASSC_NET;
-	else if (IN_CLASSB(netnum))
-	    netnum &= IN_CLASSB_NET;
-<<<<<<< HEAD
-	else			/* treat all other like class A */
-	    netnum &= IN_CLASSA_NET;
-                ((struct sockaddr_in*)netaddr)->sin_addr.s_addr = netnum;
-         }
+
+		/*
+		 * We live in a modern CIDR world where the basement nets, which
+		 * used to be class A, are now probably associated with each
+		 * host address. So, for class-A nets, all bits are significant.
+		 */
+		if(IN_CLASSC(netnum))
+		    netnum &= IN_CLASSC_NET;
+		else if (IN_CLASSB(netnum))
+		    netnum &= IN_CLASSB_NET;
+			((struct sockaddr_in*)netaddr)->sin_addr.s_addr = netnum;
+		 }
          else if(netaddr->ss_family == AF_INET6) {
 		/* Here we put 0 at the local link address so we get net address */
 		  memset(&((struct sockaddr_in6*)netaddr)->sin6_addr.s6_addr[8], 0, 8*sizeof(u_char));
          }
 
          return netaddr;
-=======
-	return netnum;
->>>>>>> 51366df4
 }