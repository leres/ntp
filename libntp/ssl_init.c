--- conflicted
+++ resolved
@@ -14,10 +14,6 @@
 
 #ifdef OPENSSL
 #include "openssl/err.h"
-<<<<<<< HEAD
-#include "openssl/rand.h"
-=======
->>>>>>> c97e1864
 #include "openssl/evp.h"
 
 
