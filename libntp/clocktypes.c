--- conflicted
+++ resolved
@@ -90,17 +90,12 @@
 	  "HOPF_S"},
 	{ REFCLK_HOPF_PCI,	"hopf Elektronic PCI receiver (39)",
 	  "HOPF_P"},
-<<<<<<< HEAD
 	{ REFCLK_JJY,		"JJY receiver (40)",
 	  "JJY"},
-	{ REFCLK_TT560,		"TrueTime 560 IRIG-B decoder (40)",
+	{ REFCLK_TT560,		"TrueTime 560 IRIG-B decoder (41)",
 	  "TT_IRIG"},
-=======
-	{ REFCLK_JJY,	"JJY receiver (40)",
-	  "JJY" },
-	{ REFCLK_ZYFER,	"Zyfer GPStarplus receiver (41)",
+	{ REFCLK_ZYFER,		"Zyfer GPStarplus receiver (42)",
 	  "GPS_ZYFER" },
->>>>>>> 862e4548
 	{ -1,			"", "" }
 };
 
