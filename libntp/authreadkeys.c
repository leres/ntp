/*
 * authreadkeys.c - routines to support the reading of the key file
 */
#include <config.h>
#include <stdio.h>
#include <ctype.h>

#include "ntp_fp.h"
#include "ntp.h"
#include "ntp_syslog.h"
#include "ntp_stdlib.h"

#ifdef OPENSSL
#include "openssl/objects.h"
#endif /* OPENSSL */

/* Forwards */
static char *nexttok (char **);

/*
 * nexttok - basic internal tokenizing routine
 */
static char *
nexttok(
	char **str
	)
{
	register char *cp;
	char *starttok;

	cp = *str;

	/*
	 * Space past white space
	 */
	while (*cp == ' ' || *cp == '\t')
	    cp++;
	
	/*
	 * Save this and space to end of token
	 */
	starttok = cp;
	while (*cp != '\0' && *cp != '\n' && *cp != ' '
	       && *cp != '\t' && *cp != '#')
	    cp++;
	
	/*
	 * If token length is zero return an error, else set end of
	 * token to zero and return start.
	 */
	if (starttok == cp)
	    return (NULL);
	
	if (*cp == ' ' || *cp == '\t')
	    *cp++ = '\0';
	else
	    *cp = '\0';
	
	*str = cp;
	return starttok;
}


/*
 * authreadkeys - (re)read keys from a file.
 */
int
authreadkeys(
	const char *file
	)
{
	FILE *fp;
	char *line;
	char *token, *keystr;
	keyid_t keyno;
	int keytype;
	char buf[512];		/* lots of room for line */

	/*
	 * Open file.  Complain and return if it can't be opened.
	 */
	fp = fopen(file, "r");
	if (fp == NULL) {
		msyslog(LOG_ERR, "authreadkeys: file %s: %m",
		    file);
		return (0);
	}
	INIT_SSL();

	/*
	 * Remove all existing keys
	 */
	auth_delkeys();

	/*
	 * Now read lines from the file, looking for key entries
	 */
	while ((line = fgets(buf, sizeof buf, fp)) != NULL) {
		token = nexttok(&line);
		if (token == NULL)
			continue;
		
		/*
		 * First is key number.  See if it is okay.
		 */
		keyno = atoi(token);
		if (keyno == 0) {
			msyslog(LOG_ERR,
			    "authreadkeys: cannot change key %s", token);
			continue;
		}

		if (keyno > NTP_MAXKEY) {
			msyslog(LOG_ERR,
			    "authreadkeys: key %s > %d reserved for Autokey",
			    token, NTP_MAXKEY);
			continue;
		}

		/*
		 * Next is keytype. See if that is all right.
		 */
		token = nexttok(&line);
		if (token == NULL) {
			msyslog(LOG_ERR,
			    "authreadkeys: no key type for key %d", keyno);
			continue;
		}
#ifdef OPENSSL

		/*
		 * If the key type is 'M' or 'm', it is replaced by 'MD5".
		 * In any case, it must be one of the algorithms supported
		 * by OpenSSL. The key type is the NID used by the message
		 * digest algorithm. Ther are a number of inconsistencies in
		 * the OpenSSL database. We attempt to discover them here
		 * and prevent use of inconsistent data.
		 */
		if (strcmp(token, "M") == 0 || strcmp(token, "m") == 0)
			token  = "MD5";
		keytype = OBJ_sn2nid(token);
		if (keytype == 0 || keytype > 255) {
			msyslog(LOG_ERR,
			    "authreadkeys: invalid type for key %d", keyno);
			continue;
		}
		if (EVP_get_digestbynid(keytype) == NULL) {
			msyslog(LOG_ERR,
			    "authreadkeys: no algorithm for key %d", keyno);
			continue;
		}
#else /* OPENSSL */

		/*
		 * The key type is unused, but is required to be 'M' or
		 * 'm' for compatibility.
		 */
		if (!(*token == 'M' || *token == 'm')) {
			msyslog(LOG_ERR,
			    "authreadkeys: invalid type for key %d", keyno);
			continue;
		}
		keytype = KEY_TYPE_MD5
#endif /* OPENSSL */
		keystr = token;

		/*
		 * Finally, get key and insert it
		 */
		token = nexttok(&line);
<<<<<<< HEAD
		if (token == NULL) {
			msyslog(LOG_ERR,
			    "authreadkeys: no key for key %d", keyno);
			continue;
		}
		MD5auth_setkey(keyno, keytype, token, strlen(token));
=======
		if (token == NULL)
			msyslog(LOG_ERR, "no key for key %ld", keyno);
		else
			MD5auth_setkey(keyno, keytype, (u_char *)token,
			    strlen(token));
>>>>>>> 817d39c9
	}
	fclose(fp);
	return (1);
}<|MERGE_RESOLUTION|>--- conflicted
+++ resolved
@@ -168,20 +168,13 @@
 		 * Finally, get key and insert it
 		 */
 		token = nexttok(&line);
-<<<<<<< HEAD
 		if (token == NULL) {
 			msyslog(LOG_ERR,
 			    "authreadkeys: no key for key %d", keyno);
 			continue;
 		}
-		MD5auth_setkey(keyno, keytype, token, strlen(token));
-=======
-		if (token == NULL)
-			msyslog(LOG_ERR, "no key for key %ld", keyno);
-		else
-			MD5auth_setkey(keyno, keytype, (u_char *)token,
-			    strlen(token));
->>>>>>> 817d39c9
+		MD5auth_setkey(keyno, keytype, (u_char *)token,
+		    strlen(token));
 	}
 	fclose(fp);
 	return (1);
