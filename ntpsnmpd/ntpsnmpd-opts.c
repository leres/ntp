/*
 *  EDIT THIS FILE WITH CAUTION  (ntpsnmpd-opts.c)
 *
<<<<<<< HEAD
 *  It has been AutoGen-ed  June 13, 2015 at 03:09:20 PM by AutoGen 5.18.5
=======
 *  It has been AutoGen-ed  June 14, 2015 at 11:58:29 AM by AutoGen 5.18.5
>>>>>>> e8c2cd85
 *  From the definitions    ntpsnmpd-opts.def
 *  and the template file   options
 *
 * Generated from AutoOpts 41:0:16 templates.
 *
 *  AutoOpts is a copyrighted work.  This source file is not encumbered
 *  by AutoOpts licensing, but is provided under the licensing terms chosen
 *  by the ntpsnmpd author or copyright holder.  AutoOpts is
 *  licensed under the terms of the LGPL.  The redistributable library
 *  (``libopts'') is licensed under the terms of either the LGPL or, at the
 *  users discretion, the BSD license.  See the AutoOpts and/or libopts sources
 *  for details.
 *
 * The ntpsnmpd program is copyrighted and licensed
 * under the following terms:
 *
 *  Copyright (C) 1992-2015 The University of Delaware and Network Time Foundation, all rights reserved.
 *  This is free software. It is licensed for use, modification and
 *  redistribution under the terms of the NTP License, copies of which
 *  can be seen at:
 *    <http://ntp.org/license>
 *    <http://opensource.org/licenses/ntp-license.php>
 *
 *  Permission to use, copy, modify, and distribute this software and its
 *  documentation for any purpose with or without fee is hereby granted,
 *  provided that the above copyright notice appears in all copies and that
 *  both the copyright notice and this permission notice appear in
 *  supporting documentation, and that the name The University of Delaware not be used in
 *  advertising or publicity pertaining to distribution of the software
 *  without specific, written prior permission. The University of Delaware and Network Time Foundation makes no
 *  representations about the suitability this software for any purpose. It
 *  is provided "as is" without express or implied warranty.
 */

#ifndef __doxygen__
#define OPTION_CODE_COMPILE 1
#include "ntpsnmpd-opts.h"
#include <sys/types.h>

#include <limits.h>
#include <stdio.h>
#include <stdlib.h>

#ifdef  __cplusplus
extern "C" {
#endif
extern FILE * option_usage_fp;
#define zCopyright      (ntpsnmpd_opt_strs+0)
#define zLicenseDescrip (ntpsnmpd_opt_strs+343)


#ifndef NULL
#  define NULL 0
#endif

/**
 *  static const strings for ntpsnmpd options
 */
static char const ntpsnmpd_opt_strs[1607] =
<<<<<<< HEAD
/*     0 */ "ntpsnmpd 4.3.40\n"
=======
/*     0 */ "ntpsnmpd 4.3.41\n"
>>>>>>> e8c2cd85
            "Copyright (C) 1992-2015 The University of Delaware and Network Time Foundation, all rights reserved.\n"
            "This is free software. It is licensed for use, modification and\n"
            "redistribution under the terms of the NTP License, copies of which\n"
            "can be seen at:\n"
            "  <http://ntp.org/license>\n"
            "  <http://opensource.org/licenses/ntp-license.php>\n\0"
/*   343 */ "Permission to use, copy, modify, and distribute this software and its\n"
            "documentation for any purpose with or without fee is hereby granted,\n"
            "provided that the above copyright notice appears in all copies and that\n"
            "both the copyright notice and this permission notice appear in supporting\n"
            "documentation, and that the name The University of Delaware not be used in\n"
            "advertising or publicity pertaining to distribution of the software without\n"
            "specific, written prior permission.  The University of Delaware and Network\n"
            "Time Foundation makes no representations about the suitability this\n"
            "software for any purpose.  It is provided \"as is\" without express or\n"
            "implied warranty.\n\0"
/*  1011 */ "Do not fork\0"
/*  1023 */ "NOFORK\0"
/*  1030 */ "nofork\0"
/*  1037 */ "Log to syslog()\0"
/*  1053 */ "SYSLOG\0"
/*  1060 */ "syslog\0"
/*  1067 */ "The socket address ntpsnmpd uses to connect to net-snmpd\0"
/*  1124 */ "AGENTXSOCKET\0"
/*  1137 */ "agentxsocket\0"
/*  1150 */ "unix:/var/agentx/master\0"
/*  1174 */ "display extended usage information and exit\0"
/*  1218 */ "help\0"
/*  1223 */ "extended usage information passed thru pager\0"
/*  1268 */ "more-help\0"
/*  1278 */ "output version information and exit\0"
/*  1314 */ "version\0"
/*  1322 */ "save the option state to a config file\0"
/*  1361 */ "save-opts\0"
/*  1371 */ "load options from a config file\0"
/*  1403 */ "LOAD_OPTS\0"
/*  1413 */ "no-load-opts\0"
/*  1426 */ "no\0"
/*  1429 */ "NTPSNMPD\0"
<<<<<<< HEAD
/*  1438 */ "ntpsnmpd - NTP SNMP MIB agent - Ver. 4.3.40\n"
=======
/*  1438 */ "ntpsnmpd - NTP SNMP MIB agent - Ver. 4.3.41\n"
>>>>>>> e8c2cd85
            "Usage:  %s [ -<flag> [<val>] | --<name>[{=| }<val>] ]...\n\0"
/*  1540 */ "$HOME\0"
/*  1546 */ ".\0"
/*  1548 */ ".ntprc\0"
/*  1555 */ "http://bugs.ntp.org, bugs@ntp.org\0"
/*  1589 */ "\n\0"
<<<<<<< HEAD
/*  1591 */ "ntpsnmpd 4.3.40";
=======
/*  1591 */ "ntpsnmpd 4.3.41";
>>>>>>> e8c2cd85

/**
 *  nofork option description:
 */
/** Descriptive text for the nofork option */
#define NOFORK_DESC      (ntpsnmpd_opt_strs+1011)
/** Upper-cased name for the nofork option */
#define NOFORK_NAME      (ntpsnmpd_opt_strs+1023)
/** Name string for the nofork option */
#define NOFORK_name      (ntpsnmpd_opt_strs+1030)
/** Compiled in flag settings for the nofork option */
#define NOFORK_FLAGS     (OPTST_DISABLED)

/**
 *  syslog option description:
 */
/** Descriptive text for the syslog option */
#define SYSLOG_DESC      (ntpsnmpd_opt_strs+1037)
/** Upper-cased name for the syslog option */
#define SYSLOG_NAME      (ntpsnmpd_opt_strs+1053)
/** Name string for the syslog option */
#define SYSLOG_name      (ntpsnmpd_opt_strs+1060)
/** Compiled in flag settings for the syslog option */
#define SYSLOG_FLAGS     (OPTST_DISABLED)

/**
 *  agentXSocket option description:
 */
/** Descriptive text for the agentXSocket option */
#define AGENTXSOCKET_DESC      (ntpsnmpd_opt_strs+1067)
/** Upper-cased name for the agentXSocket option */
#define AGENTXSOCKET_NAME      (ntpsnmpd_opt_strs+1124)
/** Name string for the agentXSocket option */
#define AGENTXSOCKET_name      (ntpsnmpd_opt_strs+1137)
/** The compiled in default value for the agentXSocket option argument */
#define AGENTXSOCKET_DFT_ARG   (ntpsnmpd_opt_strs+1150)
/** Compiled in flag settings for the agentXSocket option */
#define AGENTXSOCKET_FLAGS     (OPTST_DISABLED \
        | OPTST_SET_ARGTYPE(OPARG_TYPE_STRING))

/*
 *  Help/More_Help/Version option descriptions:
 */
#define HELP_DESC       (ntpsnmpd_opt_strs+1174)
#define HELP_name       (ntpsnmpd_opt_strs+1218)
#ifdef HAVE_WORKING_FORK
#define MORE_HELP_DESC  (ntpsnmpd_opt_strs+1223)
#define MORE_HELP_name  (ntpsnmpd_opt_strs+1268)
#define MORE_HELP_FLAGS (OPTST_IMM | OPTST_NO_INIT)
#else
#define MORE_HELP_DESC  HELP_DESC
#define MORE_HELP_name  HELP_name
#define MORE_HELP_FLAGS (OPTST_OMITTED | OPTST_NO_INIT)
#endif
#ifdef NO_OPTIONAL_OPT_ARGS
#  define VER_FLAGS     (OPTST_IMM | OPTST_NO_INIT)
#else
#  define VER_FLAGS     (OPTST_SET_ARGTYPE(OPARG_TYPE_STRING) | \
                         OPTST_ARG_OPTIONAL | OPTST_IMM | OPTST_NO_INIT)
#endif
#define VER_DESC        (ntpsnmpd_opt_strs+1278)
#define VER_name        (ntpsnmpd_opt_strs+1314)
#define SAVE_OPTS_DESC  (ntpsnmpd_opt_strs+1322)
#define SAVE_OPTS_name  (ntpsnmpd_opt_strs+1361)
#define LOAD_OPTS_DESC     (ntpsnmpd_opt_strs+1371)
#define LOAD_OPTS_NAME     (ntpsnmpd_opt_strs+1403)
#define NO_LOAD_OPTS_name  (ntpsnmpd_opt_strs+1413)
#define LOAD_OPTS_pfx      (ntpsnmpd_opt_strs+1426)
#define LOAD_OPTS_name     (NO_LOAD_OPTS_name + 3)
/**
 *  Declare option callback procedures
 */
extern tOptProc
    ntpOptionPrintVersion, optionBooleanVal,      optionNestedVal,
    optionNumericVal,      optionPagedUsage,      optionResetOpt,
    optionStackArg,        optionTimeDate,        optionTimeVal,
    optionUnstackArg,      optionVendorOption;
static tOptProc
    doUsageOpt;
#define VER_PROC        ntpOptionPrintVersion

/* * * * * * * * * * * * * * * * * * * * * * * * * * * * * * * * * * * * */
/**
 *  Define the ntpsnmpd Option Descriptions.
 * This is an array of OPTION_CT entries, one for each
 * option that the ntpsnmpd program responds to.
 */
static tOptDesc optDesc[OPTION_CT] = {
  {  /* entry idx, value */ 0, VALUE_OPT_NOFORK,
     /* equiv idx, value */ 0, VALUE_OPT_NOFORK,
     /* equivalenced to  */ NO_EQUIVALENT,
     /* min, max, act ct */ 0, 1, 0,
     /* opt state flags  */ NOFORK_FLAGS, 0,
     /* last opt argumnt */ { NULL }, /* --nofork */
     /* arg list/cookie  */ NULL,
     /* must/cannot opts */ NULL, NULL,
     /* option proc      */ NULL,
     /* desc, NAME, name */ NOFORK_DESC, NOFORK_NAME, NOFORK_name,
     /* disablement strs */ NULL, NULL },

  {  /* entry idx, value */ 1, VALUE_OPT_SYSLOG,
     /* equiv idx, value */ 1, VALUE_OPT_SYSLOG,
     /* equivalenced to  */ NO_EQUIVALENT,
     /* min, max, act ct */ 0, 1, 0,
     /* opt state flags  */ SYSLOG_FLAGS, 0,
     /* last opt argumnt */ { NULL }, /* --syslog */
     /* arg list/cookie  */ NULL,
     /* must/cannot opts */ NULL, NULL,
     /* option proc      */ NULL,
     /* desc, NAME, name */ SYSLOG_DESC, SYSLOG_NAME, SYSLOG_name,
     /* disablement strs */ NULL, NULL },

  {  /* entry idx, value */ 2, VALUE_OPT_AGENTXSOCKET,
     /* equiv idx, value */ 2, VALUE_OPT_AGENTXSOCKET,
     /* equivalenced to  */ NO_EQUIVALENT,
     /* min, max, act ct */ 0, 1, 0,
     /* opt state flags  */ AGENTXSOCKET_FLAGS, 0,
     /* last opt argumnt */ { AGENTXSOCKET_DFT_ARG },
     /* arg list/cookie  */ NULL,
     /* must/cannot opts */ NULL, NULL,
     /* option proc      */ NULL,
     /* desc, NAME, name */ AGENTXSOCKET_DESC, AGENTXSOCKET_NAME, AGENTXSOCKET_name,
     /* disablement strs */ NULL, NULL },

  {  /* entry idx, value */ INDEX_OPT_VERSION, VALUE_OPT_VERSION,
     /* equiv idx value  */ NO_EQUIVALENT, VALUE_OPT_VERSION,
     /* equivalenced to  */ NO_EQUIVALENT,
     /* min, max, act ct */ 0, 1, 0,
     /* opt state flags  */ VER_FLAGS, AOUSE_VERSION,
     /* last opt argumnt */ { NULL },
     /* arg list/cookie  */ NULL,
     /* must/cannot opts */ NULL, NULL,
     /* option proc      */ VER_PROC,
     /* desc, NAME, name */ VER_DESC, NULL, VER_name,
     /* disablement strs */ NULL, NULL },



  {  /* entry idx, value */ INDEX_OPT_HELP, VALUE_OPT_HELP,
     /* equiv idx value  */ NO_EQUIVALENT, VALUE_OPT_HELP,
     /* equivalenced to  */ NO_EQUIVALENT,
     /* min, max, act ct */ 0, 1, 0,
     /* opt state flags  */ OPTST_IMM | OPTST_NO_INIT, AOUSE_HELP,
     /* last opt argumnt */ { NULL },
     /* arg list/cookie  */ NULL,
     /* must/cannot opts */ NULL, NULL,
     /* option proc      */ doUsageOpt,
     /* desc, NAME, name */ HELP_DESC, NULL, HELP_name,
     /* disablement strs */ NULL, NULL },

  {  /* entry idx, value */ INDEX_OPT_MORE_HELP, VALUE_OPT_MORE_HELP,
     /* equiv idx value  */ NO_EQUIVALENT, VALUE_OPT_MORE_HELP,
     /* equivalenced to  */ NO_EQUIVALENT,
     /* min, max, act ct */ 0, 1, 0,
     /* opt state flags  */ MORE_HELP_FLAGS, AOUSE_MORE_HELP,
     /* last opt argumnt */ { NULL },
     /* arg list/cookie  */ NULL,
     /* must/cannot opts */ NULL,  NULL,
     /* option proc      */ optionPagedUsage,
     /* desc, NAME, name */ MORE_HELP_DESC, NULL, MORE_HELP_name,
     /* disablement strs */ NULL, NULL },

  {  /* entry idx, value */ INDEX_OPT_SAVE_OPTS, VALUE_OPT_SAVE_OPTS,
     /* equiv idx value  */ NO_EQUIVALENT, VALUE_OPT_SAVE_OPTS,
     /* equivalenced to  */ NO_EQUIVALENT,
     /* min, max, act ct */ 0, 1, 0,
     /* opt state flags  */ OPTST_SET_ARGTYPE(OPARG_TYPE_STRING)
                       | OPTST_ARG_OPTIONAL | OPTST_NO_INIT, AOUSE_SAVE_OPTS,
     /* last opt argumnt */ { NULL },
     /* arg list/cookie  */ NULL,
     /* must/cannot opts */ NULL,  NULL,
     /* option proc      */ NULL,
     /* desc, NAME, name */ SAVE_OPTS_DESC, NULL, SAVE_OPTS_name,
     /* disablement strs */ NULL, NULL },

  {  /* entry idx, value */ INDEX_OPT_LOAD_OPTS, VALUE_OPT_LOAD_OPTS,
     /* equiv idx value  */ NO_EQUIVALENT, VALUE_OPT_LOAD_OPTS,
     /* equivalenced to  */ NO_EQUIVALENT,
     /* min, max, act ct */ 0, NOLIMIT, 0,
     /* opt state flags  */ OPTST_SET_ARGTYPE(OPARG_TYPE_STRING)
			  | OPTST_DISABLE_IMM, AOUSE_LOAD_OPTS,
     /* last opt argumnt */ { NULL },
     /* arg list/cookie  */ NULL,
     /* must/cannot opts */ NULL, NULL,
     /* option proc      */ optionLoadOpt,
     /* desc, NAME, name */ LOAD_OPTS_DESC, LOAD_OPTS_NAME, LOAD_OPTS_name,
     /* disablement strs */ NO_LOAD_OPTS_name, LOAD_OPTS_pfx }
};


/* * * * * * * * * * * * * * * * * * * * * * * * * * * * * * * * * * * * */
/** Reference to the upper cased version of ntpsnmpd. */
#define zPROGNAME       (ntpsnmpd_opt_strs+1429)
/** Reference to the title line for ntpsnmpd usage. */
#define zUsageTitle     (ntpsnmpd_opt_strs+1438)
/** ntpsnmpd configuration file name. */
#define zRcName         (ntpsnmpd_opt_strs+1548)
/** Directories to search for ntpsnmpd config files. */
static char const * const apzHomeList[3] = {
    ntpsnmpd_opt_strs+1540,
    ntpsnmpd_opt_strs+1546,
    NULL };
/** The ntpsnmpd program bug email address. */
#define zBugsAddr       (ntpsnmpd_opt_strs+1555)
/** Clarification/explanation of what ntpsnmpd does. */
#define zExplain        (ntpsnmpd_opt_strs+1589)
/** Extra detail explaining what ntpsnmpd does. */
#define zDetail         (NULL)
/** The full version string for ntpsnmpd. */
#define zFullVersion    (ntpsnmpd_opt_strs+1591)
/* extracted from optcode.tlib near line 364 */

#if defined(ENABLE_NLS)
# define OPTPROC_BASE OPTPROC_TRANSLATE
  static tOptionXlateProc translate_option_strings;
#else
# define OPTPROC_BASE OPTPROC_NONE
# define translate_option_strings NULL
#endif /* ENABLE_NLS */

#define ntpsnmpd_full_usage (NULL)
#define ntpsnmpd_short_usage (NULL)

#endif /* not defined __doxygen__ */

/*
 *  Create the static procedure(s) declared above.
 */
/**
 * The callout function that invokes the optionUsage function.
 *
 * @param[in] opts the AutoOpts option description structure
 * @param[in] od   the descriptor for the "help" (usage) option.
 * @noreturn
 */
static void
doUsageOpt(tOptions * opts, tOptDesc * od)
{
    int ex_code;
    ex_code = NTPSNMPD_EXIT_SUCCESS;
    optionUsage(&ntpsnmpdOptions, ex_code);
    /* NOTREACHED */
    exit(1);
    (void)opts;
    (void)od;
}
/* extracted from optmain.tlib near line 1250 */

/**
 * The directory containing the data associated with ntpsnmpd.
 */
#ifndef  PKGDATADIR
# define PKGDATADIR ""
#endif

/**
 * Information about the person or institution that packaged ntpsnmpd
 * for the current distribution.
 */
#ifndef  WITH_PACKAGER
# define ntpsnmpd_packager_info NULL
#else
/** Packager information for ntpsnmpd. */
static char const ntpsnmpd_packager_info[] =
    "Packaged by " WITH_PACKAGER

# ifdef WITH_PACKAGER_VERSION
        " ("WITH_PACKAGER_VERSION")"
# endif

# ifdef WITH_PACKAGER_BUG_REPORTS
    "\nReport ntpsnmpd bugs to " WITH_PACKAGER_BUG_REPORTS
# endif
    "\n";
#endif
#ifndef __doxygen__

#endif /* __doxygen__ */
/**
 * The option definitions for ntpsnmpd.  The one structure that
 * binds them all.
 */
tOptions ntpsnmpdOptions = {
    OPTIONS_STRUCT_VERSION,
    0, NULL,                    /* original argc + argv    */
    ( OPTPROC_BASE
    + OPTPROC_ERRSTOP
    + OPTPROC_SHORTOPT
    + OPTPROC_LONGOPT
    + OPTPROC_NO_REQ_OPT
    + OPTPROC_ENVIRON
    + OPTPROC_NO_ARGS
    + OPTPROC_MISUSE ),
    0, NULL,                    /* current option index, current option */
    NULL,         NULL,         zPROGNAME,
    zRcName,      zCopyright,   zLicenseDescrip,
    zFullVersion, apzHomeList,  zUsageTitle,
    zExplain,     zDetail,      optDesc,
    zBugsAddr,                  /* address to send bugs to */
    NULL, NULL,                 /* extensions/saved state  */
    optionUsage, /* usage procedure */
    translate_option_strings,   /* translation procedure */
    /*
     *  Indexes to special options
     */
    { INDEX_OPT_MORE_HELP, /* more-help option index */
      INDEX_OPT_SAVE_OPTS, /* save option index */
      NO_EQUIVALENT, /* '-#' option index */
      NO_EQUIVALENT /* index of default opt */
    },
    8 /* full option count */, 3 /* user option count */,
    ntpsnmpd_full_usage, ntpsnmpd_short_usage,
    NULL, NULL,
    PKGDATADIR, ntpsnmpd_packager_info
};

#if ENABLE_NLS
/**
 * This code is designed to translate translatable option text for the
 * ntpsnmpd program.  These translations happen upon entry
 * to optionProcess().
 */
#include <stdio.h>
#include <stdlib.h>
#include <string.h>
#include <unistd.h>
#ifdef HAVE_DCGETTEXT
# include <gettext.h>
#endif
#include <autoopts/usage-txt.h>

static char * AO_gettext(char const * pz);
static void   coerce_it(void ** s);

/**
 * AutoGen specific wrapper function for gettext.  It relies on the macro _()
 * to convert from English to the target language, then strdup-duplicates the
 * result string.  It tries the "libopts" domain first, then whatever has been
 * set via the \a textdomain(3) call.
 *
 * @param[in] pz the input text used as a lookup key.
 * @returns the translated text (if there is one),
 *   or the original text (if not).
 */
static char *
AO_gettext(char const * pz)
{
    char * res;
    if (pz == NULL)
        return NULL;
#ifdef HAVE_DCGETTEXT
    /*
     * While processing the option_xlateable_txt data, try to use the
     * "libopts" domain.  Once we switch to the option descriptor data,
     * do *not* use that domain.
     */
    if (option_xlateable_txt.field_ct != 0) {
        res = dgettext("libopts", pz);
        if (res == pz)
            res = (char *)VOIDP(_(pz));
    } else
        res = (char *)VOIDP(_(pz));
#else
    res = (char *)VOIDP(_(pz));
#endif
    if (res == pz)
        return res;
    res = strdup(res);
    if (res == NULL) {
        fputs(_("No memory for duping translated strings\n"), stderr);
        exit(NTPSNMPD_EXIT_FAILURE);
    }
    return res;
}

/**
 * All the pointers we use are marked "* const", but they are stored in
 * writable memory.  Coerce the mutability and set the pointer.
 */
static void coerce_it(void ** s) { *s = AO_gettext(*s);
}

/**
 * Translate all the translatable strings in the ntpsnmpdOptions
 * structure defined above.  This is done only once.
 */
static void
translate_option_strings(void)
{
    tOptions * const opts = &ntpsnmpdOptions;

    /*
     *  Guard against re-translation.  It won't work.  The strings will have
     *  been changed by the first pass through this code.  One shot only.
     */
    if (option_xlateable_txt.field_ct != 0) {
        /*
         *  Do the translations.  The first pointer follows the field count
         *  field.  The field count field is the size of a pointer.
         */
        char ** ppz = (char**)VOIDP(&(option_xlateable_txt));
        int     ix  = option_xlateable_txt.field_ct;

        do {
            ppz++; /* skip over field_ct */
            *ppz = AO_gettext(*ppz);
        } while (--ix > 0);
        /* prevent re-translation and disable "libopts" domain lookup */
        option_xlateable_txt.field_ct = 0;

        coerce_it(VOIDP(&(opts->pzCopyright)));
        coerce_it(VOIDP(&(opts->pzCopyNotice)));
        coerce_it(VOIDP(&(opts->pzFullVersion)));
        coerce_it(VOIDP(&(opts->pzUsageTitle)));
        coerce_it(VOIDP(&(opts->pzExplain)));
        coerce_it(VOIDP(&(opts->pzDetail)));
        {
            tOptDesc * od = opts->pOptDesc;
            for (ix = opts->optCt; ix > 0; ix--, od++)
                coerce_it(VOIDP(&(od->pzText)));
        }
    }
}
#endif /* ENABLE_NLS */

#ifdef DO_NOT_COMPILE_THIS_CODE_IT_IS_FOR_GETTEXT
/** I18N function strictly for xgettext.  Do not compile. */
static void bogus_function(void) {
  /* TRANSLATORS:

     The following dummy function was crated solely so that xgettext can
     extract the correct strings.  These strings are actually referenced
     by a field name in the ntpsnmpdOptions structure noted in the
     comments below.  The literal text is defined in ntpsnmpd_opt_strs.
   
     NOTE: the strings below are segmented with respect to the source string
     ntpsnmpd_opt_strs.  The strings above are handed off for translation
     at run time a paragraph at a time.  Consequently, they are presented here
     for translation a paragraph at a time.
   
     ALSO: often the description for an option will reference another option
     by name.  These are set off with apostrophe quotes (I hope).  Do not
     translate option names.
   */
  /* referenced via ntpsnmpdOptions.pzCopyright */
<<<<<<< HEAD
  puts(_("ntpsnmpd 4.3.40\n\
=======
  puts(_("ntpsnmpd 4.3.41\n\
>>>>>>> e8c2cd85
Copyright (C) 1992-2015 The University of Delaware and Network Time Foundation, all rights reserved.\n\
This is free software. It is licensed for use, modification and\n\
redistribution under the terms of the NTP License, copies of which\n\
can be seen at:\n"));
  puts(_("  <http://ntp.org/license>\n\
  <http://opensource.org/licenses/ntp-license.php>\n"));

  /* referenced via ntpsnmpdOptions.pzCopyNotice */
  puts(_("Permission to use, copy, modify, and distribute this software and its\n\
documentation for any purpose with or without fee is hereby granted,\n\
provided that the above copyright notice appears in all copies and that\n\
both the copyright notice and this permission notice appear in supporting\n\
documentation, and that the name The University of Delaware not be used in\n\
advertising or publicity pertaining to distribution of the software without\n\
specific, written prior permission.  The University of Delaware and Network\n\
Time Foundation makes no representations about the suitability this\n\
software for any purpose.  It is provided \"as is\" without express or\n\
implied warranty.\n"));

  /* referenced via ntpsnmpdOptions.pOptDesc->pzText */
  puts(_("Do not fork"));

  /* referenced via ntpsnmpdOptions.pOptDesc->pzText */
  puts(_("Log to syslog()"));

  /* referenced via ntpsnmpdOptions.pOptDesc->pzText */
  puts(_("The socket address ntpsnmpd uses to connect to net-snmpd"));

  /* referenced via ntpsnmpdOptions.pOptDesc->pzText */
  puts(_("display extended usage information and exit"));

  /* referenced via ntpsnmpdOptions.pOptDesc->pzText */
  puts(_("extended usage information passed thru pager"));

  /* referenced via ntpsnmpdOptions.pOptDesc->pzText */
  puts(_("output version information and exit"));

  /* referenced via ntpsnmpdOptions.pOptDesc->pzText */
  puts(_("save the option state to a config file"));

  /* referenced via ntpsnmpdOptions.pOptDesc->pzText */
  puts(_("load options from a config file"));

  /* referenced via ntpsnmpdOptions.pzUsageTitle */
<<<<<<< HEAD
  puts(_("ntpsnmpd - NTP SNMP MIB agent - Ver. 4.3.40\n\
=======
  puts(_("ntpsnmpd - NTP SNMP MIB agent - Ver. 4.3.41\n\
>>>>>>> e8c2cd85
Usage:  %s [ -<flag> [<val>] | --<name>[{=| }<val>] ]...\n"));

  /* referenced via ntpsnmpdOptions.pzExplain */
  puts(_("\n"));

  /* referenced via ntpsnmpdOptions.pzFullVersion */
<<<<<<< HEAD
  puts(_("ntpsnmpd 4.3.40"));
=======
  puts(_("ntpsnmpd 4.3.41"));
>>>>>>> e8c2cd85

  /* referenced via ntpsnmpdOptions.pzFullUsage */
  puts(_("<<<NOT-FOUND>>>"));

  /* referenced via ntpsnmpdOptions.pzShortUsage */
  puts(_("<<<NOT-FOUND>>>"));
  /* LIBOPTS-MESSAGES: */
#line 67 "../autoopts.c"
  puts(_("allocation of %d bytes failed\n"));
#line 93 "../autoopts.c"
  puts(_("allocation of %d bytes failed\n"));
#line 53 "../init.c"
  puts(_("AutoOpts function called without option descriptor\n"));
#line 86 "../init.c"
  puts(_("\tThis exceeds the compiled library version:  "));
#line 84 "../init.c"
  puts(_("Automated Options Processing Error!\n"
       "\t%s called AutoOpts function with structure version %d:%d:%d.\n"));
#line 80 "../autoopts.c"
  puts(_("realloc of %d bytes at 0x%p failed\n"));
#line 88 "../init.c"
  puts(_("\tThis is less than the minimum library version:  "));
#line 121 "../version.c"
  puts(_("Automated Options version %s\n"
       "\tCopyright (C) 1999-2014 by Bruce Korb - all rights reserved\n"));
#line 87 "../makeshell.c"
  puts(_("(AutoOpts bug):  %s.\n"));
#line 90 "../reset.c"
  puts(_("optionResetOpt() called, but reset-option not configured"));
#line 292 "../usage.c"
  puts(_("could not locate the 'help' option"));
#line 336 "../autoopts.c"
  puts(_("optionProcess() was called with invalid data"));
#line 748 "../usage.c"
  puts(_("invalid argument type specified"));
#line 598 "../find.c"
  puts(_("defaulted to option with optional arg"));
#line 76 "../alias.c"
  puts(_("aliasing option is out of range."));
#line 234 "../enum.c"
  puts(_("%s error:  the keyword '%s' is ambiguous for %s\n"));
#line 108 "../find.c"
  puts(_("  The following options match:\n"));
#line 293 "../find.c"
  puts(_("%s: ambiguous option name: %s (matches %d options)\n"));
#line 161 "../check.c"
  puts(_("%s: Command line arguments required\n"));
#line 43 "../alias.c"
  puts(_("%d %s%s options allowed\n"));
#line 94 "../makeshell.c"
  puts(_("%s error %d (%s) calling %s for '%s'\n"));
#line 306 "../makeshell.c"
  puts(_("interprocess pipe"));
#line 168 "../version.c"
  puts(_("error: version option argument '%c' invalid.  Use:\n"
       "\t'v' - version only\n"
       "\t'c' - version and copyright\n"
       "\t'n' - version and full copyright notice\n"));
#line 58 "../check.c"
  puts(_("%s error:  the '%s' and '%s' options conflict\n"));
#line 217 "../find.c"
  puts(_("%s: The '%s' option has been disabled."));
#line 430 "../find.c"
  puts(_("%s: The '%s' option has been disabled."));
#line 38 "../alias.c"
  puts(_("-equivalence"));
#line 469 "../find.c"
  puts(_("%s: illegal option -- %c\n"));
#line 110 "../reset.c"
  puts(_("%s: illegal option -- %c\n"));
#line 271 "../find.c"
  puts(_("%s: illegal option -- %s\n"));
#line 755 "../find.c"
  puts(_("%s: illegal option -- %s\n"));
#line 118 "../reset.c"
  puts(_("%s: illegal option -- %s\n"));
#line 335 "../find.c"
  puts(_("%s: unknown vendor extension option -- %s\n"));
#line 159 "../enum.c"
  puts(_("  or an integer from %d through %d\n"));
#line 169 "../enum.c"
  puts(_("  or an integer from %d through %d\n"));
#line 747 "../usage.c"
  puts(_("%s error:  invalid option descriptor for %s\n"));
#line 1081 "../usage.c"
  puts(_("%s error:  invalid option descriptor for %s\n"));
#line 385 "../find.c"
  puts(_("%s: invalid option name: %s\n"));
#line 527 "../find.c"
  puts(_("%s: The '%s' option requires an argument.\n"));
#line 156 "../autoopts.c"
  puts(_("(AutoOpts bug):  Equivalenced option '%s' was equivalenced to both\n"
       "\t'%s' and '%s'."));
#line 94 "../check.c"
  puts(_("%s error:  The %s option is required\n"));
#line 632 "../find.c"
  puts(_("%s: The '%s' option cannot have an argument.\n"));
#line 151 "../check.c"
  puts(_("%s: Command line arguments are not allowed.\n"));
#line 535 "../save.c"
  puts(_("error %d (%s) creating %s\n"));
#line 234 "../enum.c"
  puts(_("%s error:  '%s' does not match any %s keywords.\n"));
#line 93 "../reset.c"
  puts(_("%s error: The '%s' option requires an argument.\n"));
#line 184 "../save.c"
  puts(_("error %d (%s) stat-ing %s\n"));
#line 238 "../save.c"
  puts(_("error %d (%s) stat-ing %s\n"));
#line 143 "../restore.c"
  puts(_("%s error: no saved option state\n"));
#line 231 "../autoopts.c"
  puts(_("'%s' is not a command line option.\n"));
#line 111 "../time.c"
  puts(_("%s error:  '%s' is not a recognizable date/time.\n"));
#line 132 "../save.c"
  puts(_("'%s' not defined\n"));
#line 50 "../time.c"
  puts(_("%s error:  '%s' is not a recognizable time duration.\n"));
#line 92 "../check.c"
  puts(_("%s error:  The %s option must appear %d times.\n"));
#line 164 "../numeric.c"
  puts(_("%s error:  '%s' is not a recognizable number.\n"));
#line 200 "../enum.c"
  puts(_("%s error:  %s exceeds %s keyword count\n"));
#line 330 "../usage.c"
  puts(_("Try '%s %s' for more information.\n"));
#line 45 "../alias.c"
  puts(_("one %s%s option allowed\n"));
#line 208 "../makeshell.c"
  puts(_("standard output"));
#line 943 "../makeshell.c"
  puts(_("standard output"));
#line 274 "../usage.c"
  puts(_("standard output"));
#line 415 "../usage.c"
  puts(_("standard output"));
#line 625 "../usage.c"
  puts(_("standard output"));
#line 175 "../version.c"
  puts(_("standard output"));
#line 274 "../usage.c"
  puts(_("standard error"));
#line 415 "../usage.c"
  puts(_("standard error"));
#line 625 "../usage.c"
  puts(_("standard error"));
#line 175 "../version.c"
  puts(_("standard error"));
#line 208 "../makeshell.c"
  puts(_("write"));
#line 943 "../makeshell.c"
  puts(_("write"));
#line 273 "../usage.c"
  puts(_("write"));
#line 414 "../usage.c"
  puts(_("write"));
#line 624 "../usage.c"
  puts(_("write"));
#line 174 "../version.c"
  puts(_("write"));
#line 60 "../numeric.c"
  puts(_("%s error:  %s option value %ld is out of range.\n"));
#line 44 "../check.c"
  puts(_("%s error:  %s option requires the %s option\n"));
#line 131 "../save.c"
  puts(_("%s warning:  cannot save options - %s not regular file\n"));
#line 183 "../save.c"
  puts(_("%s warning:  cannot save options - %s not regular file\n"));
#line 237 "../save.c"
  puts(_("%s warning:  cannot save options - %s not regular file\n"));
#line 256 "../save.c"
  puts(_("%s warning:  cannot save options - %s not regular file\n"));
#line 534 "../save.c"
  puts(_("%s warning:  cannot save options - %s not regular file\n"));
  /* END-LIBOPTS-MESSAGES */

  /* USAGE-TEXT: */
#line 873 "../usage.c"
  puts(_("\t\t\t\t- an alternate for '%s'\n"));
#line 1148 "../usage.c"
  puts(_("Version, usage and configuration options:"));
#line 924 "../usage.c"
  puts(_("\t\t\t\t- default option for unnamed options\n"));
#line 837 "../usage.c"
  puts(_("\t\t\t\t- disabled as '--%s'\n"));
#line 1117 "../usage.c"
  puts(_(" --- %-14s %s\n"));
#line 1115 "../usage.c"
  puts(_("This option has been disabled"));
#line 864 "../usage.c"
  puts(_("\t\t\t\t- enabled by default\n"));
#line 40 "../alias.c"
  puts(_("%s error:  only "));
#line 1194 "../usage.c"
  puts(_(" - examining environment variables named %s_*\n"));
#line 168 "../file.c"
  puts(_("\t\t\t\t- file must not pre-exist\n"));
#line 172 "../file.c"
  puts(_("\t\t\t\t- file must pre-exist\n"));
#line 380 "../usage.c"
  puts(_("Options are specified by doubled hyphens and their name or by a single\n"
       "hyphen and the flag character.\n"));
#line 921 "../makeshell.c"
  puts(_("\n"
       "= = = = = = = =\n\n"
       "This incarnation of genshell will produce\n"
       "a shell script to parse the options for %s:\n\n"));
#line 166 "../enum.c"
  puts(_("  or an integer mask with any of the lower %d bits set\n"));
#line 897 "../usage.c"
  puts(_("\t\t\t\t- is a set membership option\n"));
#line 918 "../usage.c"
  puts(_("\t\t\t\t- must appear between %d and %d times\n"));
#line 382 "../usage.c"
  puts(_("Options are specified by single or double hyphens and their name.\n"));
#line 904 "../usage.c"
  puts(_("\t\t\t\t- may appear multiple times\n"));
#line 891 "../usage.c"
  puts(_("\t\t\t\t- may not be preset\n"));
#line 1309 "../usage.c"
  puts(_("   Arg Option-Name    Description\n"));
#line 1245 "../usage.c"
  puts(_("  Flg Arg Option-Name    Description\n"));
#line 1303 "../usage.c"
  puts(_("  Flg Arg Option-Name    Description\n"));
#line 1304 "../usage.c"
  puts(_(" %3s %s"));
#line 1310 "../usage.c"
  puts(_(" %3s %s"));
#line 387 "../usage.c"
  puts(_("The '-#<number>' option may omit the hash char\n"));
#line 383 "../usage.c"
  puts(_("All arguments are named options.\n"));
#line 971 "../usage.c"
  puts(_(" - reading file %s"));
#line 409 "../usage.c"
  puts(_("\n"
       "Please send bug reports to:  <%s>\n"));
#line 100 "../version.c"
  puts(_("\n"
       "Please send bug reports to:  <%s>\n"));
#line 129 "../version.c"
  puts(_("\n"
       "Please send bug reports to:  <%s>\n"));
#line 903 "../usage.c"
  puts(_("\t\t\t\t- may NOT appear - preset only\n"));
#line 944 "../usage.c"
  puts(_("\n"
       "The following option preset mechanisms are supported:\n"));
#line 1192 "../usage.c"
  puts(_("\n"
       "The following option preset mechanisms are supported:\n"));
#line 682 "../usage.c"
  puts(_("prohibits these options:\n"));
#line 677 "../usage.c"
  puts(_("prohibits the option '%s'\n"));
#line 81 "../numeric.c"
  puts(_("%s%ld to %ld"));
#line 79 "../numeric.c"
  puts(_("%sgreater than or equal to %ld"));
#line 75 "../numeric.c"
  puts(_("%s%ld exactly"));
#line 68 "../numeric.c"
  puts(_("%sit must lie in one of the ranges:\n"));
#line 68 "../numeric.c"
  puts(_("%sit must be in the range:\n"));
#line 88 "../numeric.c"
  puts(_(", or\n"));
#line 66 "../numeric.c"
  puts(_("%sis scalable with a suffix: k/K/m/M/g/G/t/T\n"));
#line 77 "../numeric.c"
  puts(_("%sless than or equal to %ld"));
#line 390 "../usage.c"
  puts(_("Operands and options may be intermixed.  They will be reordered.\n"));
#line 652 "../usage.c"
  puts(_("requires the option '%s'\n"));
#line 655 "../usage.c"
  puts(_("requires these options:\n"));
#line 1321 "../usage.c"
  puts(_("   Arg Option-Name   Req?  Description\n"));
#line 1315 "../usage.c"
  puts(_("  Flg Arg Option-Name   Req?  Description\n"));
#line 167 "../enum.c"
  puts(_("or you may use a numeric representation.  Preceding these with a '!'\n"
       "will clear the bits, specifying 'none' will clear all bits, and 'all'\n"
       "will set them all.  Multiple entries may be passed as an option\n"
       "argument list.\n"));
#line 910 "../usage.c"
  puts(_("\t\t\t\t- may appear up to %d times\n"));
#line 77 "../enum.c"
  puts(_("The valid \"%s\" option keywords are:\n"));
#line 1152 "../usage.c"
  puts(_("The next option supports vendor supported extra options:"));
#line 773 "../usage.c"
  puts(_("These additional options are:"));
  /* END-USAGE-TEXT */
}
#endif /* uncompilable code */
#ifdef  __cplusplus
}
#endif
/* ntpsnmpd-opts.c ends here */<|MERGE_RESOLUTION|>--- conflicted
+++ resolved
@@ -1,11 +1,7 @@
 /*
  *  EDIT THIS FILE WITH CAUTION  (ntpsnmpd-opts.c)
  *
-<<<<<<< HEAD
- *  It has been AutoGen-ed  June 13, 2015 at 03:09:20 PM by AutoGen 5.18.5
-=======
  *  It has been AutoGen-ed  June 14, 2015 at 11:58:29 AM by AutoGen 5.18.5
->>>>>>> e8c2cd85
  *  From the definitions    ntpsnmpd-opts.def
  *  and the template file   options
  *
@@ -65,11 +61,7 @@
  *  static const strings for ntpsnmpd options
  */
 static char const ntpsnmpd_opt_strs[1607] =
-<<<<<<< HEAD
-/*     0 */ "ntpsnmpd 4.3.40\n"
-=======
 /*     0 */ "ntpsnmpd 4.3.41\n"
->>>>>>> e8c2cd85
             "Copyright (C) 1992-2015 The University of Delaware and Network Time Foundation, all rights reserved.\n"
             "This is free software. It is licensed for use, modification and\n"
             "redistribution under the terms of the NTP License, copies of which\n"
@@ -109,22 +101,14 @@
 /*  1413 */ "no-load-opts\0"
 /*  1426 */ "no\0"
 /*  1429 */ "NTPSNMPD\0"
-<<<<<<< HEAD
-/*  1438 */ "ntpsnmpd - NTP SNMP MIB agent - Ver. 4.3.40\n"
-=======
 /*  1438 */ "ntpsnmpd - NTP SNMP MIB agent - Ver. 4.3.41\n"
->>>>>>> e8c2cd85
             "Usage:  %s [ -<flag> [<val>] | --<name>[{=| }<val>] ]...\n\0"
 /*  1540 */ "$HOME\0"
 /*  1546 */ ".\0"
 /*  1548 */ ".ntprc\0"
 /*  1555 */ "http://bugs.ntp.org, bugs@ntp.org\0"
 /*  1589 */ "\n\0"
-<<<<<<< HEAD
-/*  1591 */ "ntpsnmpd 4.3.40";
-=======
 /*  1591 */ "ntpsnmpd 4.3.41";
->>>>>>> e8c2cd85
 
 /**
  *  nofork option description:
@@ -570,11 +554,7 @@
      translate option names.
    */
   /* referenced via ntpsnmpdOptions.pzCopyright */
-<<<<<<< HEAD
-  puts(_("ntpsnmpd 4.3.40\n\
-=======
   puts(_("ntpsnmpd 4.3.41\n\
->>>>>>> e8c2cd85
 Copyright (C) 1992-2015 The University of Delaware and Network Time Foundation, all rights reserved.\n\
 This is free software. It is licensed for use, modification and\n\
 redistribution under the terms of the NTP License, copies of which\n\
@@ -619,22 +599,14 @@
   puts(_("load options from a config file"));
 
   /* referenced via ntpsnmpdOptions.pzUsageTitle */
-<<<<<<< HEAD
-  puts(_("ntpsnmpd - NTP SNMP MIB agent - Ver. 4.3.40\n\
-=======
   puts(_("ntpsnmpd - NTP SNMP MIB agent - Ver. 4.3.41\n\
->>>>>>> e8c2cd85
 Usage:  %s [ -<flag> [<val>] | --<name>[{=| }<val>] ]...\n"));
 
   /* referenced via ntpsnmpdOptions.pzExplain */
   puts(_("\n"));
 
   /* referenced via ntpsnmpdOptions.pzFullVersion */
-<<<<<<< HEAD
-  puts(_("ntpsnmpd 4.3.40"));
-=======
   puts(_("ntpsnmpd 4.3.41"));
->>>>>>> e8c2cd85
 
   /* referenced via ntpsnmpdOptions.pzFullUsage */
   puts(_("<<<NOT-FOUND>>>"));
