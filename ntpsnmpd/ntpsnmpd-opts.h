/*  
 *  EDIT THIS FILE WITH CAUTION  (ntpsnmpd-opts.h)
 *  
<<<<<<< HEAD
 *  It has been AutoGen-ed  December 25, 2012 at 10:18:44 AM by AutoGen 5.16.2
=======
 *  It has been AutoGen-ed  December 25, 2012 at 11:35:16 AM by AutoGen 5.16.2
>>>>>>> 612fe08b
 *  From the definitions    ntpsnmpd-opts.def
 *  and the template file   options
 *
 * Generated from AutoOpts 36:5:11 templates.
 *
 *  AutoOpts is a copyrighted work.  This header file is not encumbered
 *  by AutoOpts licensing, but is provided under the licensing terms chosen
 *  by the ntpsnmpd author or copyright holder.  AutoOpts is
 *  licensed under the terms of the LGPL.  The redistributable library
 *  (``libopts'') is licensed under the terms of either the LGPL or, at the
 *  users discretion, the BSD license.  See the AutoOpts and/or libopts sources
 *  for details.
 *
 * The ntpsnmpd program is copyrighted and licensed
 * under the following terms:
 *
 *  Copyright (C) 1970-2012 The University of Delaware, all rights reserved.
 *  This is free software. It is licensed for use, modification and
 *  redistribution under the terms of the NTP License, copies of which
 *  can be seen at:
 *    <http://ntp.org/license>
 *    <http://opensource.org/licenses/ntp-license.php>
 *
 *  Permission to use, copy, modify, and distribute this software and its
 *  documentation for any purpose with or without fee is hereby granted,
 *  provided that the above copyright notice appears in all copies and that
 *  both the copyright notice and this permission notice appear in
 *  supporting documentation, and that the name The University of Delaware not be used in
 *  advertising or publicity pertaining to distribution of the software
 *  without specific, written prior permission. The University of Delaware makes no
 *  representations about the suitability this software for any purpose. It
 *  is provided "as is" without express or implied warranty.
 */
/*
 *  This file contains the programmatic interface to the Automated
 *  Options generated for the ntpsnmpd program.
 *  These macros are documented in the AutoGen info file in the
 *  "AutoOpts" chapter.  Please refer to that doc for usage help.
 */
#ifndef AUTOOPTS_NTPSNMPD_OPTS_H_GUARD
#define AUTOOPTS_NTPSNMPD_OPTS_H_GUARD 1
#include "config.h"
#include <autoopts/options.h>

/*
 *  Ensure that the library used for compiling this generated header is at
 *  least as new as the version current when the header template was released
 *  (not counting patch version increments).  Also ensure that the oldest
 *  tolerable version is at least as old as what was current when the header
 *  template was released.
 */
#define AO_TEMPLATE_VERSION 147461
#if (AO_TEMPLATE_VERSION < OPTIONS_MINIMUM_VERSION) \
 || (AO_TEMPLATE_VERSION > OPTIONS_STRUCT_VERSION)
# error option template version mismatches autoopts/options.h header
  Choke Me.
#endif

/*
 *  Enumeration of each option:
 */
typedef enum {
    INDEX_OPT_NOFORK        =  0,
    INDEX_OPT_SYSLOG        =  1,
    INDEX_OPT_AGENTXSOCKET  =  2,
    INDEX_OPT_VERSION       =  3,
    INDEX_OPT_HELP          =  4,
    INDEX_OPT_MORE_HELP     =  5,
    INDEX_OPT_SAVE_OPTS     =  6,
    INDEX_OPT_LOAD_OPTS     =  7
} teOptIndex;

#define OPTION_CT    8
#define NTPSNMPD_VERSION       "4.2.7p338"
#define NTPSNMPD_FULL_VERSION  "ntpsnmpd 4.2.7p338"

/*
 *  Interface defines for all options.  Replace "n" with the UPPER_CASED
 *  option name (as in the teOptIndex enumeration above).
 *  e.g. HAVE_OPT(NOFORK)
 */
#define         DESC(n) (ntpsnmpdOptions.pOptDesc[INDEX_OPT_## n])
#define     HAVE_OPT(n) (! UNUSED_OPT(& DESC(n)))
#define      OPT_ARG(n) (DESC(n).optArg.argString)
#define    STATE_OPT(n) (DESC(n).fOptState & OPTST_SET_MASK)
#define    COUNT_OPT(n) (DESC(n).optOccCt)
#define    ISSEL_OPT(n) (SELECTED_OPT(&DESC(n)))
#define ISUNUSED_OPT(n) (UNUSED_OPT(& DESC(n)))
#define  ENABLED_OPT(n) (! DISABLED_OPT(& DESC(n)))
#define  STACKCT_OPT(n) (((tArgList*)(DESC(n).optCookie))->useCt)
#define STACKLST_OPT(n) (((tArgList*)(DESC(n).optCookie))->apzArgs)
#define    CLEAR_OPT(n) STMTS( \
                DESC(n).fOptState &= OPTST_PERSISTENT_MASK;   \
                if ((DESC(n).fOptState & OPTST_INITENABLED) == 0) \
                    DESC(n).fOptState |= OPTST_DISABLED; \
                DESC(n).optCookie = NULL )

/* * * * * *
 *
 *  Enumeration of ntpsnmpd exit codes
 */
typedef enum {
    NTPSNMPD_EXIT_SUCCESS = 0,
    NTPSNMPD_EXIT_FAILURE = 1,
    NTPSNMPD_EXIT_NO_CONFIG_INPUT = 66,
    NTPSNMPD_EXIT_LIBOPTS_FAILURE = 70
} ntpsnmpd_exit_code_t;
/*
 *  Make sure there are no #define name conflicts with the option names
 */
#ifndef     NO_OPTION_NAME_WARNINGS
# ifdef    NOFORK
#  warning undefining NOFORK due to option name conflict
#  undef   NOFORK
# endif
# ifdef    SYSLOG
#  warning undefining SYSLOG due to option name conflict
#  undef   SYSLOG
# endif
# ifdef    AGENTXSOCKET
#  warning undefining AGENTXSOCKET due to option name conflict
#  undef   AGENTXSOCKET
# endif
#else  /* NO_OPTION_NAME_WARNINGS */
# undef NOFORK
# undef SYSLOG
# undef AGENTXSOCKET
#endif  /*  NO_OPTION_NAME_WARNINGS */

/* * * * * *
 *
 *  Interface defines for specific options.
 */
#define VALUE_OPT_NOFORK         'n'
#define VALUE_OPT_SYSLOG         'p'
#define VALUE_OPT_AGENTXSOCKET   2
#define VALUE_OPT_HELP          '?'
#define VALUE_OPT_MORE_HELP     '!'
#define VALUE_OPT_VERSION       INDEX_OPT_VERSION
#define VALUE_OPT_SAVE_OPTS     '>'
#define VALUE_OPT_LOAD_OPTS     '<'
#define SET_OPT_SAVE_OPTS(a)   STMTS( \
        DESC(SAVE_OPTS).fOptState &= OPTST_PERSISTENT_MASK; \
        DESC(SAVE_OPTS).fOptState |= OPTST_SET; \
        DESC(SAVE_OPTS).optArg.argString = (char const*)(a) )
/*
 *  Interface defines not associated with particular options
 */
#define ERRSKIP_OPTERR  STMTS(ntpsnmpdOptions.fOptSet &= ~OPTPROC_ERRSTOP)
#define ERRSTOP_OPTERR  STMTS(ntpsnmpdOptions.fOptSet |= OPTPROC_ERRSTOP)
#define RESTART_OPT(n)  STMTS( \
                ntpsnmpdOptions.curOptIdx = (n); \
                ntpsnmpdOptions.pzCurOpt  = NULL)
#define START_OPT       RESTART_OPT(1)
#define USAGE(c)        (*ntpsnmpdOptions.pUsageProc)(&ntpsnmpdOptions, c)
/* extracted from opthead.tlib near line 484 */

#ifdef  __cplusplus
extern "C" {
#endif


/* * * * * *
 *
 *  Declare the ntpsnmpd option descriptor.
 */
extern tOptions ntpsnmpdOptions;

#if defined(ENABLE_NLS)
# ifndef _
#   include <stdio.h>
#   ifndef HAVE_GETTEXT
      extern char * gettext(char const *);
#   else
#     include <libintl.h>
#   endif

static inline char* aoGetsText(char const* pz) {
    if (pz == NULL) return NULL;
    return (char*)gettext(pz);
}
#   define _(s)  aoGetsText(s)
# endif /* _() */

# define OPT_NO_XLAT_CFG_NAMES  STMTS(ntpsnmpdOptions.fOptSet |= \
                                    OPTPROC_NXLAT_OPT_CFG;)
# define OPT_NO_XLAT_OPT_NAMES  STMTS(ntpsnmpdOptions.fOptSet |= \
                                    OPTPROC_NXLAT_OPT|OPTPROC_NXLAT_OPT_CFG;)

# define OPT_XLAT_CFG_NAMES     STMTS(ntpsnmpdOptions.fOptSet &= \
                                  ~(OPTPROC_NXLAT_OPT|OPTPROC_NXLAT_OPT_CFG);)
# define OPT_XLAT_OPT_NAMES     STMTS(ntpsnmpdOptions.fOptSet &= \
                                  ~OPTPROC_NXLAT_OPT;)

#else   /* ENABLE_NLS */
# define OPT_NO_XLAT_CFG_NAMES
# define OPT_NO_XLAT_OPT_NAMES

# define OPT_XLAT_CFG_NAMES
# define OPT_XLAT_OPT_NAMES

# ifndef _
#   define _(_s)  _s
# endif
#endif  /* ENABLE_NLS */

#ifdef  __cplusplus
}
#endif
#endif /* AUTOOPTS_NTPSNMPD_OPTS_H_GUARD */
/* ntpsnmpd-opts.h ends here */<|MERGE_RESOLUTION|>--- conflicted
+++ resolved
@@ -1,11 +1,7 @@
 /*  
  *  EDIT THIS FILE WITH CAUTION  (ntpsnmpd-opts.h)
  *  
-<<<<<<< HEAD
- *  It has been AutoGen-ed  December 25, 2012 at 10:18:44 AM by AutoGen 5.16.2
-=======
  *  It has been AutoGen-ed  December 25, 2012 at 11:35:16 AM by AutoGen 5.16.2
->>>>>>> 612fe08b
  *  From the definitions    ntpsnmpd-opts.def
  *  and the template file   options
  *
